'''
    This file is part of PM4Py (More Info: https://pm4py.fit.fraunhofer.de).

    PM4Py is free software: you can redistribute it and/or modify
    it under the terms of the GNU General Public License as published by
    the Free Software Foundation, either version 3 of the License, or
    (at your option) any later version.

    PM4Py is distributed in the hope that it will be useful,
    but WITHOUT ANY WARRANTY; without even the implied warranty of
    MERCHANTABILITY or FITNESS FOR A PARTICULAR PURPOSE.  See the
    GNU General Public License for more details.

    You should have received a copy of the GNU General Public License
    along with PM4Py.  If not, see <https://www.gnu.org/licenses/>.
'''
import heapq
import sys
from copy import copy
from typing import List, Tuple

import numpy as np

from pm4py.objects.petri import semantics, properties
from pm4py.objects.petri.obj import Marking, PetriNet
from pm4py.util.lp import solver as lp_solver

SKIP = '>>'
STD_MODEL_LOG_MOVE_COST = 10000
STD_TAU_COST = 1
STD_SYNC_COST = 0


def search_path_among_sol(sync_net: PetriNet, ini: Marking, fin: Marking,
                          activated_transitions: List[PetriNet.Transition], skip=SKIP) -> Tuple[
    List[PetriNet.Transition], bool, int]:
    """
    (Efficient method) Searches a firing sequence among the X vector that is the solution of the
    (extended) marking equation

    Parameters
    ---------------
    sync_net
        Synchronous product net
    ini
        Initial marking of the net
    fin
        Final marking of the net
    activated_transitions
        Transitions that have non-zero occurrences in the X vector
    skip
        Skip transition

    Returns
    ---------------
    firing_sequence
        Firing sequence
    reach_fm
        Boolean value that tells if the final marking is reached by the firing sequence
    explained_events
        Number of explained events
    """
    reach_fm = False
    trans_empty_preset = set(t for t in sync_net.transitions if len(t.in_arcs) == 0)
    trans_with_index = {}
    trans_wo_index = set()
    for t in activated_transitions:
        if properties.TRACE_NET_TRANS_INDEX in t.properties:
            trans_with_index[t.properties[properties.TRACE_NET_TRANS_INDEX]] = t
        else:
            trans_wo_index.add(t)
    keys = sorted(list(trans_with_index.keys()))
    trans_with_index = [trans_with_index[i] for i in keys]
    best_tuple = (0, 0, ini, list())
    open_set = [best_tuple]
    heapq.heapify(open_set)
    visited = 0
    closed = set()
    len_trace_with_index = len(trans_with_index)
    while len(open_set) > 0:
        curr = heapq.heappop(open_set)
        index = -curr[0]
        marking = curr[2]
        if marking in closed:
            continue
        if index == len_trace_with_index:
            reach_fm = True
            if curr[0] < best_tuple[0]:
                best_tuple = curr
            break
        if curr[0] < best_tuple[0]:
            best_tuple = curr
        closed.add(marking)
        corr_trans = trans_with_index[index]
        if corr_trans.sub_marking <= marking:
            visited += 1
            new_marking = semantics.weak_execute(corr_trans, marking)
            heapq.heappush(open_set, (-index-1, visited, new_marking, curr[3]+[corr_trans]))
        else:
            enabled = copy(trans_empty_preset)
            for p in marking:
                for t in p.ass_trans:
                    if t in trans_wo_index and t.sub_marking <= marking:
                        enabled.add(t)
            for new_trans in enabled:
                visited += 1
                new_marking = semantics.weak_execute(new_trans, marking)
                heapq.heappush(open_set, (-index, visited, new_marking, curr[3]+[new_trans]))
    return best_tuple[-1], reach_fm, -best_tuple[0]


def construct_standard_cost_function(synchronous_product_net, skip):
    """
    Returns the standard cost function, which is:
    * event moves: cost 1000
    * model moves: cost 1000
    * tau moves: cost 1
    * sync moves: cost 0
    :param synchronous_product_net:
    :param skip:
    :return:
    """
    costs = {}
    for t in synchronous_product_net.transitions:
        if (skip == t.label[0] or skip == t.label[1]) and (t.label[0] is not None and t.label[1] is not None):
            costs[t] = STD_MODEL_LOG_MOVE_COST
        else:
            if skip == t.label[0] and t.label[1] is None:
                costs[t] = STD_TAU_COST
            else:
                costs[t] = STD_SYNC_COST
    return costs


def pretty_print_alignments(alignments):
    """
    Takes an alignment and prints it to the console, e.g.:
     A  | B  | C  | D  |
    --------------------
     A  | B  | C  | >> |
    :param alignment: <class 'list'>
    :return: Nothing
    """
    if isinstance(alignments, list):
        for alignment in alignments:
            __print_single_alignment(alignment["alignment"])
    else:
        __print_single_alignment(alignments["alignment"])


def __print_single_alignment(step_list):
    trace_steps = []
    model_steps = []
    max_label_length = 0
    for step in step_list:
        trace_steps.append(" " + str(step[0]) + " ")
        model_steps.append(" " + str(step[1]) + " ")
        if len(step[0]) > max_label_length:
            max_label_length = len(str(step[0]))
        if len(str(step[1])) > max_label_length:
            max_label_length = len(str(step[1]))
    for i in range(len(trace_steps)):
        if len(str(trace_steps[i])) - 2 < max_label_length:
            step_length = len(str(trace_steps[i])) - 2
            spaces_to_add = max_label_length - step_length
            for j in range(spaces_to_add):
                if j % 2 == 0:
                    trace_steps[i] = trace_steps[i] + " "
                else:
                    trace_steps[i] = " " + trace_steps[i]
        print(trace_steps[i], end='|')
    divider = ""
    length_divider = len(trace_steps) * (max_label_length + 3)
    for i in range(length_divider):
        divider += "-"
    print('\n' + divider)
    for i in range(len(model_steps)):
        if len(model_steps[i]) - 2 < max_label_length:
            step_length = len(model_steps[i]) - 2
            spaces_to_add = max_label_length - step_length
            for j in range(spaces_to_add):
                if j % 2 == 0:
                    model_steps[i] = model_steps[i] + " "
                else:
                    model_steps[i] = " " + model_steps[i]

        print(model_steps[i], end='|')
    print('\n\n')


def add_markings(curr, add):
    m = Marking()
    for p in curr.items():
        m[p[0]] = p[1]
    for p in add.items():
        m[p[0]] += p[1]
        if m[p[0]] == 0:
            del m[p[0]]
    return m


def __get_alt(open_set, new_marking):
    for item in open_set:
        if item.m == new_marking:
            return item


<<<<<<< HEAD
def __reconstruct_alignment(state, visited, queued, traversed, ret_tuple_as_trans_desc=False):
    parent = state.p
    if ret_tuple_as_trans_desc:
        alignment = [(state.t.name, state.t.label)]
        while parent.p is not None:
            alignment = [(parent.t.name, parent.t.label)] + alignment
            parent = parent.p
    else:
        alignment = [state.t if type(state.t) is tuple else state.t.label]
        while parent.p is not None:
            alignment = [parent.t if type(parent.t) is tuple else parent.t.label] + alignment
            parent = parent.p
=======
def __reconstruct_alignment(state, visited, queued, traversed, ret_tuple_as_trans_desc=False, lp_solved=0):
    alignment = list()
    if state.p is not None and state.t is not None:
        parent = state.p
        if ret_tuple_as_trans_desc:
            alignment = [(state.t.name, state.t.label)]
            while parent.p is not None:
                alignment = [(parent.t.name, parent.t.label)] + alignment
                parent = parent.p
        else:
            alignment = [state.t.label]
            while parent.p is not None:
                alignment = [parent.t.label] + alignment
                parent = parent.p
>>>>>>> bb78f51d
    return {'alignment': alignment, 'cost': state.g, 'visited_states': visited, 'queued_states': queued,
            'traversed_arcs': traversed, 'lp_solved': lp_solved}


def __derive_heuristic(incidence_matrix, cost_vec, x, t, h):
    x_prime = x.copy()
    x_prime[incidence_matrix.transitions[t]] -= 1
    return max(0, h - cost_vec[incidence_matrix.transitions[t]]), x_prime


def __is_model_move(t, skip):
    return t.label[0] == skip and t.label[1] != skip


def __is_log_move(t, skip):
    return t.label[0] != skip and t.label[1] == skip


def __trust_solution(x):
    for v in x:
        if v < -0.001:
            return False
    return True


def __compute_exact_heuristic_new_version(sync_net, a_matrix, h_cvx, g_matrix, cost_vec, incidence_matrix,
                                          marking, fin_vec, variant, use_cvxopt=False, strict=True):
    m_vec = incidence_matrix.encode_marking(marking)
    b_term = [i - j for i, j in zip(fin_vec, m_vec)]
    b_term = np.matrix([x * 1.0 for x in b_term]).transpose()

    if not strict:
        g_matrix = np.vstack([g_matrix, a_matrix])
        h_cvx = np.vstack([h_cvx, b_term])
        a_matrix = np.zeros((0, a_matrix.shape[1]))
        b_term = np.zeros((0, b_term.shape[1]))

    if use_cvxopt:
        # not available in the latest version of PM4Py
        from cvxopt import matrix

        b_term = matrix(b_term)

    parameters_solving = {"solver": "glpk"}

    sol = lp_solver.apply(cost_vec, g_matrix, h_cvx, a_matrix, b_term, parameters=parameters_solving,
                          variant=variant)
    prim_obj = lp_solver.get_prim_obj_from_sol(sol, variant=variant)
    points = lp_solver.get_points_from_sol(sol, variant=variant)

    prim_obj = prim_obj if prim_obj is not None else sys.maxsize
    points = points if points is not None else [0.0] * len(sync_net.transitions)

    return prim_obj, points


def __get_tuple_from_queue(marking, queue):
    for t in queue:
        if t.m == marking:
            return t
    return None


def __vectorize_initial_final_cost(incidence_matrix, ini, fin, cost_function):
    ini_vec = incidence_matrix.encode_marking(ini)
    fini_vec = incidence_matrix.encode_marking(fin)
    cost_vec = [0] * len(cost_function)
    for t in cost_function.keys():
        cost_vec[incidence_matrix.transitions[t]] = cost_function[t]
    return ini_vec, fini_vec, cost_vec


class SearchTuple:
    def __init__(self, f, g, h, m, p, t, x, trust):
        self.f = f
        self.g = g
        self.h = h
        self.m = m
        self.p = p
        self.t = t
        self.x = x
        self.trust = trust

    def __lt__(self, other):
        if self.f < other.f:
            return True
        elif other.f < self.f:
            return False
        elif self.trust and not other.trust:
            return True
        else:
            return self.h < other.h

    def __get_firing_sequence(self):
        ret = []
        if self.p is not None:
            ret = ret + self.p.__get_firing_sequence()
        if self.t is not None:
            ret.append(self.t)
        return ret

    def __repr__(self):
        string_build = ["\nm=" + str(self.m), " f=" + str(self.f), ' g=' + str(self.g), " h=" + str(self.h),
                        " path=" + str(self.__get_firing_sequence()) + "\n\n"]
        return " ".join(string_build)


class DijkstraSearchTuple:
    def __init__(self, g, m, p, t, l):
        self.g = g
        self.m = m
        self.p = p
        self.t = t
        self.l = l

    def __lt__(self, other):
        if self.g < other.g:
            return True
        elif other.g < self.g:
            return False
        else:
            return other.l < self.l

    def __get_firing_sequence(self):
        ret = []
        if self.p is not None:
            ret = ret + self.p.__get_firing_sequence()
        if self.t is not None:
            ret.append(self.t)
        return ret

    def __repr__(self):
        string_build = ["\nm=" + str(self.m), " g=" + str(self.g),
                        " path=" + str(self.__get_firing_sequence()) + "\n\n"]
        return " ".join(string_build)

class DijkstraSearchTupleForAntiAndMulti:
    # in this version we keep the run and not the previous element
    # the display is different
    def __init__(self, g, m, r):
        self.g = g
        self.m = m
        self.r = r

    def __lt__(self, other):
        if self.g < other.g:
            return True
        elif other.g < self.g:
            return False
        else:
            return len(other.r) < len(self.r)

    def __get_firing_sequence(self):
        return self.r

    def __repr__(self):
        string_build = ["\nm=" + str(self.m), " g=" + str(self.g),
                        " path=" + str(self.__get_firing_sequence()) + "\n\n"]
        return " ".join(string_build)


class TweakedSearchTuple:
    def __init__(self, f, g, h, m, p, t, x, trust, virgin):
        self.f = f
        self.g = g
        self.h = h
        self.m = m
        self.p = p
        self.t = t
        self.x = x
        self.trust = trust
        # a virgin status must be explored in its firing sequence
        self.virgin = virgin

    def __lt__(self, other):
        if self.f < other.f:
            return True
        elif other.f < self.f:
            return False
        elif self.virgin and not other.virgin:
            return True
        elif self.trust and not other.trust:
            return True
        else:
            return self.h < other.h

    def __get_firing_sequence(self):
        ret = []
        if self.p is not None:
            ret = ret + self.p.__get_firing_sequence()
        if self.t is not None:
            ret.append(self.t)
        return ret

    def __repr__(self):
        string_build = ["\nm=" + str(self.m), " f=" + str(self.f), ' g=' + str(self.g), " h=" + str(self.h),
                        " path=" + str(self.__get_firing_sequence()) + "\n\n"]
        return " ".join(string_build)


def get_visible_transitions_eventually_enabled_by_marking(net, marking):
    """
    Get visible transitions eventually enabled by marking (passing possibly through hidden transitions)
    Parameters
    ----------
    net
        Petri net
    marking
        Current marking
    """
    all_enabled_transitions = sorted(list(semantics.enabled_transitions(net, marking)),
                                     key=lambda x: (str(x.name), id(x)))
    initial_all_enabled_transitions_marking_dictio = {}
    all_enabled_transitions_marking_dictio = {}
    for trans in all_enabled_transitions:
        all_enabled_transitions_marking_dictio[trans] = marking
        initial_all_enabled_transitions_marking_dictio[trans] = marking
    visible_transitions = set()
    visited_transitions = set()

    i = 0
    while i < len(all_enabled_transitions):
        t = all_enabled_transitions[i]
        marking_copy = copy(all_enabled_transitions_marking_dictio[t])

        if repr([t, marking_copy]) not in visited_transitions:
            if t.label is not None:
                visible_transitions.add(t)
            else:
                if semantics.is_enabled(t, net, marking_copy):
                    new_marking = semantics.execute(t, net, marking_copy)
                    new_enabled_transitions = sorted(list(semantics.enabled_transitions(net, new_marking)),
                                                     key=lambda x: (str(x.name), id(x)))
                    for t2 in new_enabled_transitions:
                        all_enabled_transitions.append(t2)
                        all_enabled_transitions_marking_dictio[t2] = new_marking
            visited_transitions.add(repr([t, marking_copy]))
        i = i + 1

    return visible_transitions

def discountedEditDistance(s1,s2,exponent=2, modeled=True):
    '''
    Fast implementation of the discounted distance
    Inspired from the faster version of the edit distance
    '''
    #print(s1,s2)
    if len(s1) < len(s2):
        return discountedEditDistance(s2, s1,exponent=exponent,modeled=False)

    previous_row = [0]
    for a in range(len(s2)):
        if not modeled and (s2[a]=="tau" or s2[a]==None or s2[a][0]=="n"):
            previous_row.append(previous_row[-1])
        else :
            previous_row.append(previous_row[-1]+exponent**(-(a)))
    for i, c1 in enumerate(s1):
        if modeled:
            exp1 = sum(exponent**(-(a))  for a in range(i+1) if s1[a]!="tau" and s1[a]!=None and s1[a][0]!="n")
        else :
            exp1 = sum(exponent**(-(a))  for a in range(i+1))
        current_row =  [exp1]
        for j, c2 in enumerate(s2):

            exp2 = exponent**(-(i+1 + j))
            if modeled and  (c1 in ["tau", None] or c1[0]=="n" or "skip" in c1):
                insertions = previous_row[j +1 ]  # j+1 instead of j since previous_row and current_row are one character longer
                deletions = current_row[j] + exp2    # than s2
            elif not modeled and (c2 in ["tau", None] or c2[0]=="n"):
                insertions = previous_row[j +1 ] + exp2 # j+1 instead of j since previous_row and current_row are one character longer
                deletions = current_row[j]
            else :
                insertions = previous_row[j +1 ] + exp2 # j+1 instead of j since previous_row and current_row are one character longer
                deletions = current_row[j] + exp2
            if (c1 != c2):
                current_row.append(min(insertions, deletions))
            else :
                substitutions = previous_row[j]
                current_row.append(min(insertions, deletions, substitutions))

        previous_row = current_row
    return len(s1)+len(s2),previous_row[-1]


def levenshtein(seq1, seq2):
    '''
    Edit distance without substitution
    '''
    size_x = len(seq1) + 1
    size_y = len(seq2) + 1
    matrix = np.zeros ((size_x, size_y))
    for x in range(size_x):
        matrix [x, 0] = x
    for y in range(size_y):
        matrix [0, y] = y

    for x in range(1, size_x):
        for y in range(1, size_y):
            if seq1[x-1] in [None,"tau"] or seq1[x-1][0]=='n' or "skip" in seq1[x-1] or "tau" in seq1[x-1] :
                matrix [x,y] = min(
                    matrix[x-1, y],
                    matrix[x,y-1] + 1
                )
            elif seq1[x-1] == seq2[y-1]:
                matrix [x,y] = min(
                    matrix[x-1, y] + 1,
                    matrix[x-1, y-1],
                    matrix[x, y-1] + 1
                )
            else:
                matrix [x,y] = min(
                    matrix[x-1,y] + 1,
                    matrix[x,y-1] + 1
                )
    return (matrix[size_x - 1, size_y - 1])<|MERGE_RESOLUTION|>--- conflicted
+++ resolved
@@ -205,20 +205,7 @@
             return item
 
 
-<<<<<<< HEAD
-def __reconstruct_alignment(state, visited, queued, traversed, ret_tuple_as_trans_desc=False):
-    parent = state.p
-    if ret_tuple_as_trans_desc:
-        alignment = [(state.t.name, state.t.label)]
-        while parent.p is not None:
-            alignment = [(parent.t.name, parent.t.label)] + alignment
-            parent = parent.p
-    else:
-        alignment = [state.t if type(state.t) is tuple else state.t.label]
-        while parent.p is not None:
-            alignment = [parent.t if type(parent.t) is tuple else parent.t.label] + alignment
-            parent = parent.p
-=======
+
 def __reconstruct_alignment(state, visited, queued, traversed, ret_tuple_as_trans_desc=False, lp_solved=0):
     alignment = list()
     if state.p is not None and state.t is not None:
@@ -233,7 +220,6 @@
             while parent.p is not None:
                 alignment = [parent.t.label] + alignment
                 parent = parent.p
->>>>>>> bb78f51d
     return {'alignment': alignment, 'cost': state.g, 'visited_states': visited, 'queued_states': queued,
             'traversed_arcs': traversed, 'lp_solved': lp_solved}
 
