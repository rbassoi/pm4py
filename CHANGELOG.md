# Changelog of pm4py

<<<<<<< HEAD
=======
## pm4py 2.2.29 (2022.09.XX)

### Added

### Changed

### Deprecated

### Fixed

### Removed

### Other

---

## pm4py 2.2.28 (2022.09.02)
>>>>>>> 5092314a

## pm4py 2.3.0 (YYYY.MM.DD)

### Added
* 00a7ab36bda245d16a35ae6fff2bfb51d8ff8aea
    Adding several methods to the simplified interface (process discovery/conformance checking using log skeleton, temporal profile, batch detection).
* feeb1891f82014b3e86a4c5301c237226acc8fad
    OCEL - Visualization of object graphs (object interaction, object descendants, ...)
* 15964a428e2e0fc50dcc96570fba39f2e0d40099
    OCEL - Added some filters in the simplified interface
* 88c58a1c6809388be58db2ea6e64fb9b58d913d6
  * OCEL - sampling objects
* 40c741c8298584402cd9ea8e86bcca09f2bfd857
    OCEL - Method to get a temporal description of an object-centric log
* d63929cc36b1aba941f88efac05af3b25a384787
    OCEL - method for objects summary
* fdd87eb41e54ce8d179ae3030fd9e15ea74320e8
    OCEL - expansion of the set of objects during filtering on object identifiers
* e7b4f712e1bd9475c73be5bc82c9a22eb0b745b5
  * OCEL - objects interactions summary
* 3cc1a19f42420e034a7489f1c695fea788e9087f
  * OCEL - methods to manage duplicates, sorting and time-delta for events

### Changed
* f6b7714eaf79e1c57e4283163a51631f0ea8d964
	PMPY-1602 default variant representation is now a tuple of activities instead of a comma-separated string
* 642dcdf2cc538d384c1869436879d7d0602e3fa0
	PMPY-1670 refactoring PNML importing: auto-detection of final marking shall be optional
* 85cea58442348684440890612db8b5511491e0d2
	PMPY-1671 refactoring XES exporting in the simplified interface
* f60fd1ded3210adb91345be49343cd0dceaecc6d
	PMPY-1703 refactoring usage of type() and isinstance() throughout the code
* faabe5ee17ae6fb10e77637e614db5d764d66e93
	PMPY-1655 introduced proper ResetNet, InhibitorNet, and ResetInhibitorNet classes
* 070d0467bda22d81b4166c2b3646333a23897f81
	PMPY-1705 different OCEL exporters methods are now available for different outputs, instead of having a single method accepting a path with an extension
* c614474e477a02836bd36f0b40db4b8ef37b78a6
    PMPY-1706 made extension optional to write methods
* f89a1dfa797da4581c4cbbd8cde482caf2402ca4
  c768e5a33e5e2f872fd2dc0d45a11d589a130629
    PMPY-1650 documentation is taken inside docstrings and formatted using Sphinx

### Deprecated

* 6184f7f9e4e323a222a28ed046686eb9f0d6b3e8
	PMPY-1574 deprecating the usage of the EventLog class
* fddc1c0936514d819be77c993913a96172680f0e
	PMPY-1623 deprecating some packages for removal in future release (hierarchical clustering, comparison, alignments with edit distance, decision mining, earth mover distance, log to interval tree)
 * 000f23ca65226d66f52d85f9b876ec68669f03e0
	PMPY-1660 deprecating the format_dataframe function.

### Fixed

* 22ec9ab7220088ef7535760dd93197092d6bf04a
  5c0b0d439c1a613ff78d4d24b7a05b7aa4150ce3
  9b90c2c18b708d39e3c75f8b2e25433c7e8b447f
  ba6b55b84d1f7191d578e0d5535c49ef1930ce65
  4d5765052fe4085fc8f8340e72a353369705b878
    PMPY-1573 making methods directly working on Pandas dataframes
* ba6b55b84d1f7191d578e0d5535c49ef1930ce65
  4d5765052fe4085fc8f8340e72a353369705b878
  aea15814ba8f67a51fce1ec0beebd9a4a3721a19
    PMPY-1619 adding common parameters to simplified interface methods
* f8482b9e9aa4376543ad5d66d22fb04de0639530
    PMPY-1880 missing parameters in heuristics net discovery

### Removed

* d2a95d306362f54e08070b98193abbf8498ba70e
	PMPY-1575 removed all deprecated code for this release; standardized object definitions

### Other

---


## pm4py 2.2.22 (2022.06.10)

### Added
* c7e04d3e8d4a3fc1859e50793a0693040602dd3c
  * add starts-with and ends-with filter

### Changed
* 9bb6ad473bf46b2ca6a378193e2e3042bed98d31
  * added the possibility to provide additional parameters to Matplotlib's plots
* 0489353a21ce7a4044d775ed505f476556d2b4e4
  * increased performance of the PM4Py's insert_partitioning method
* ab196c5a2ee1430dfd7cef4943f7275aa5405873
  * increased performance of dotted chart / performance spectrum representation
    by disabling automatic layouting in neato.

### Deprecated

### Fixed
* f45883421423ca49139adf24490625ad2980fc92
  * Fixing OCEL processing when an event has empty object map
* e45a136198b7dbf546d97a65095d2b126133a754
  * Fixed problem with footprints discovery on loops (process tree / Petri nets)
* 3b2082f744966e9c453013df41c15828b971e94d
  * Alignments: Timeout results in an exception on fitness calculation

### Removed

### Other

---

## pm4py 2.2.21 (2022.05.12)

### Added
* 65ff8ae3d9bca71f0cf7be507c9e0eba68b85c42
  * add chunk-based xes importer (CHUNK_REGEX)

### Changed
* d982c534aac373c347a083739b68fd3ac2b29e42
  * changed dimension of endpoints in BPMN models layouting
* 7473a72877e29261780adf746d134b406a912dd7
  * interventions to increase PM4Py's compatibility across different platforms

### Deprecated

### Fixed
* 882aa20b20ec593e0a7d01e027a6f1afa8d44f84
  * fixed XES line-by-line importer for booleans attributes
* f6542cd12413f073eb51173804f68502e3026f46
  * fixes XES line-by-line deserialization
* 363580b757c027ff583d33dcff83e00b3be97659
  * fixed issues with Pandas dataframe's index usage in the library
* 58a763b4099b40c67f23a6eb45c621d1b9a9d324
  * fixed OCEL default constructor to set default columns in the dataframes
* 8470f22047667d1d30415a08965af1015d66adbb
  * fix division by zero error in alignment-based fitness (side case for empty trace/model combination) 

### Removed

### Other

---

## pm4py 2.2.20.1 (2022.04.10)

### Added

### Changed
* 344fb7258df17ce0d4ffe7425b678943f6f2ff11
  * Minor refactoring to management of inhibitor / reset arcs (importing)

### Deprecated

### Fixed
* ad2cba1d8f9487dbb03ec418643b329b30e80ee0
  * Minor fixes to the retrieval of the parameters in several parts of the code
* 65e1f1b0bbd0747fe81eb049780874608a395d6e
  * Fixed bug in eventually follows filter (simplified interface)
* 60cd060edeeaa17c8b5bdaba7bb1035fc385d514
  * Fixed XES exporting when attribute value type is a Numpy type (numpy.int64, numpy.float64, numpy.datetime64)
* cd5e55e712697a28cbfe0182e96556531b520667
  * Bug fix feature selection and extraction on Pandas dataframes

### Removed

### Other

---

## pm4py 2.2.20 (2022.04.01)

### Added

### Changed
* 762fa3ec987705f12a42decb13862323f600e3c9
  * apply explicit conversions to event log throughout pm4py code base 

### Deprecated

### Fixed
* 1bcadff3acacfda2463cf9325f873004e15ed915
  * Bug fix / efficiency change on the format_dataframe utility function.
* d8797f574d605ad1591c66a96c1f54346c856878
  * Fixed missing import in DFG performance visualization.
* f4f5a0eee8218be5c575fe8b42ab59e335979d53
  * Fixed hardcoded parameter in feature extraction interface
* e61fb3f7a763a89cfb221b3c37c1b140620f5df9
  * Fixed performance DFG visualization when all values are provided
* fb9c152afdf6b91c3b26efa09d8233e99c55b907
  * Fixed progress bar behavior in TBR-based ET-Conformance

### Removed
* 639aeb64bf5febf5f5719622d6d90c4a3c5cd8be
  * Removed ORTOOLS as available linear solver.

### Other

---

## pm4py 2.2.19.2 (2022.03.04)

### Added

### Changed
* f5575aa8
  * Cleaning unused parameters in PTAndLogGenerator
* 65137038
  * Changed WOFLAN linear problem solving to default interface

### Deprecated

### Fixed
* 150184d3
  * Small bug fixes BPMN importer
* 7221385a
  * Issue in DFG visualization when the provided start/end activities are not in the graph

### Removed

### Other

---

## pm4py 2.2.19.1 (2022.02.11)

### Added
* a193603e
  * Event-Object Feature Extraction on OCEL
* 8da05972
  * Prefixes and Suffixes filters for Event Logs + Exposition in Simplified Interface

### Changed

### Deprecated

### Fixed
* cbf848ef
  * Bug fix BPMN importer
* ff0dfc4b
  * Closed security issue within dependencies

### Removed

### Other

---

## pm4py 2.2.19 (2022.01.25)

### Added
* eea18398
  * possibility to return the Pydotplus graph inner object in the Heuristics Net visualization.
* 52ddbf75
  * support for different attribute keys for the source / target events in the DFG discovery and paths filtering on Pandas dataframes.
* 29bd86a6
  * possibility to specify different shifts for the different working days of the week, inside the business hour module.
* f1e124a4
  * possibility to move an attribute at the event level in an OCEL to the object type level.
* 0da4c3f6
  * custom semantics for Petri net to reachability graph conversion.
* c7c7ed5f185b492f7b6206b04f037a119b80541b
  * add "week of the year" option in get_events_distribution method
* 5b5c04874e449bda60463ade6e2cf1a8218e6908
  * add prefix/suffix filter for pandas data frames
* 877701fa0e348a5bd58eb84ed984b60292db9f55
  * add additional features (useful for instance-spanning constraints) in trace-based feature extraction
* 7359807b60aa3b1ece798d1ef0cdd6a19fac9f6b
  * add rebase functionality to pm4py (changing the default activity/case identifier)
* 84742ce331dec418841d99fafb24a82c48c21e7f
  * add support for interleaved operator
* d7e232a987e4a0c15e28b9cf2ae6c15ce324031f
  * added various additional interaction feature extraction methods for OCEL
* 9caf5597d59ff9eb70879ba42dbfccd9785009af
  * add new thirdparty dependency structure in third_party folder

### Changed
* 74ce9b95
  * setting all the arcs of the Petri net visible when there is at least an arc with weight != 1, for coherence reasons. 
* 21832737
  * inferring the activity frequency from the DFG in a more generic way with regards to the type of the inputs.
* 87fe5afd
  * changed tau printing in process tree to string representation, from *tau* to tau, for coherency with the parse_process_tree operator.
* effce8d8
  * changed BPMN namespace in BPMN exporting to ensure compatibility with BPMN modelers.
* 2200a0f5d6d23a1f797199cb834b37e07d8d396e
  * add pn to nx converter that returns two dicts for node mappings (pn->nx and nx->pn)
* f9ad1a400846dbdb01f48714df0a3119069a05ea
  * ```pm4py.format_dataframe(df)``` no longer replaces columns, rather, it copies the data into fresh columns

### Deprecated

### Fixed
* 0ad488b1
  * Fixed problem in PTAndLogGenerator: silent transitions were added in some context also when the parameter "silent" was provided to 0.

### Removed
* d07a90873be85d95b15e562aabc6ab1f93b6b109
  * removed ```pm4py.general_checks_classical_event_log()```
* 034abb0d7a442572f8bd52109ac6ed5cba109d0c
  * remove dependency on ciso8601

### Other

---

## pm4py 2.2.18 (2022.01.06)

### Added
* c15c8897
    * add utility function to convert SNA results to NetworkX
* 8b300dbb
    * add several new statistics for OCEL logs
* 8da0f41a
    * add frequency-based visualization (using alignments) for process trees
* 54261cbb
    * add progress bar to token-based replay
* 225dcad7
    * add OCEL schema validators
* da6a4787
    * add reduction rules for R/I nets
* fefcd453
    * additional support for BPMN functionalities: exceptions and markings
* 417274fd
    * add support for feature extraction from OCEL logs
* 5f5ff573
    * add filter that checks relative occurrence of a specified attribute 

### Changed
* b82dd92e
    * revised implementation of the business hours module, now supports input of work calendars (workalendar package)
* 434e66af
    *  allow arbitrary arc weights visualized (reported at https://github.com/pm4py/pm4py-core/issues/303)

### Deprecated

### Fixed
* 76563e4b
    * fix bug in process tree alignment that generates NoneTypeError when multiple leaves have the same label
* 3b6800d0
    * minor bugfix in process tree playout (reported at: https://github.com/pm4py/pm4py-core/issues/305)


### Removed

### Other



## pm4py 2.2.17.1 (2021.12.18)

### Fixed
* 2eb36ce5
    * Bug fix in OCEL importing (timestamp parsing)
* 512c071e
    * Resolved security issue in data Petri nets' PNML parsing

---

## pm4py 2.2.17 (2021.12.14)

### Added
* 9b795123
    * add converter from data frame to activity/case table
* f28fc490
    * add possibility to add the case identifier in the feature table (see: https://github.com/pm4py/pm4py-core/issues/292)
* 12b6ec24
    * add interleaving DFG visualizer for visualizing inter-process dependencies
* af9c3262
    * add first/last occurrence index per activity in the feature table
* 9231a5d7
    * add support for conversion of interleaving data structure
* 06f54287
    * add support to merge two separate logs using an n:m case-relation table
* 146f49c2
    * add the possibility to stream OCEL events and define object-specific listeners
* 573c26c2
    * add feature extraction functionality that records the position of activities
* ff62d665
    * add case and event sampling to the simplified interface
* d8f71bc3
    * add activity-position summary in the simplified interface
* d4011ff1
    * add link analysis code for OCEL    

### Changed
* 79920a18
    * improved string representation of Petri net objects
* 9358fdf4
    * minor refactoring for interval detection in event log
### Deprecated

### Fixed
* 5dccbe61
    * fix faulty conversion of process trees to binary equivalent.
* 976cc601
    * fix for: https://github.com/pm4py/pm4py-core/issues/293
* 1e4f602b
    * fix for: https://github.com/pm4py/pm4py-core/issues/295
* be629d97
    * fix for visualizing multiple tokens in the initial marking in the same place
* a06cc1c8
    * fix for the correct use of the triangular distribution on generating process trees
* 51181d6c
    * fix support for generating multiple process trees in one go
* 9a0e2be1
    * general revision of the process tree generator code    


### Removed

### Other

---


## pm4py 2.2.16 (2021.11.16)

### Added

* 32af0c81
    * time-stamp based interleaving mining for OCEL logs
* 10dffb58
    * support probability visualization in transition system visualizer
* 51c069fb
    * add discovery of object-centric directly follows multigraphs
* fa3031aa
    * add several filters for OCEL.
* d4747f71
    * implementation of OCEL-based process discovery according to Reference paper: van der Aalst, Wil MP, and Alessandro
      Berti. "Discovering object-centric Petri nets." Fundamenta informaticae 175.1-4 (2020): 1-40.
* 9fbd1c45
    * add the support for generic network creation based on a given IN/OUT column in which events are connected if the
      columns match.
* 2b867f0d
    * add projection utility to fetch lists of event attributes

### Changed

* 43a076c8
    * add artificial timestamps to artificial start and end events
* d65f8077
    * case attributes are replicated in events of an event stream (for xes input)
* 9075cbfc
    * add trace attributes to the interval tree

### Deprecated

### Fixed

### Removed

### Other

---

## pm4py 2.2.15 (2021.10.15)

### Fixed

* 6e26b003
    * fixed pandas performance DFG discovery
* 92153184
    * fixed parameters usage in simulation packages
* ca6750d4
    * fixed hardcoded parameters in dataframe_utils

### Removed

* 53af01f6
    * removed strong dependencies on intervaltree and stringdist

### Deprecated

### Changed

* dcebaf8e
    * moving networkx dependency
* f19762ac
    * update IMD cut detection to use IM_CLEAN cuts (correct implementation of IM CUTS)
* d5d0b49c
    * change the visualization of initial and final markings
* fcc4eeb0
    * variant separator (between activities of the same variant) is now a pm4py constant, for increased compatibility
      with other tools, e.g., celonis.

### Added

* 32c396b8
    * add sanity checks on event logs objects in simplified interface
* 5b85d5dc
    * add utility to parse a collection of traces in string form to an event log
* a87a39c9
    * add support for importing XES 2.0
* b43d425b
    * add artificial start and end events to event logs
* d22dd490
    * add initial support for OCEL 1.0
* 829f091c & 56fca738
    * support for business hours in the pandas dfg calculation
    * support for business hours in the temporal profiles for pandas dataframes
    * support for business hours in pandas df case duration
    * support for business hours in filtering for case performance (pandas)
    * support for calculating of sojourn time with different aggregation metrics
* 841e3e55
    * add etc conformance for dfg models
* 04caa3d3
    * add dfg filtering that keeps the dfg connected

### Other

---

## pm4py 2.2.14 (2021.10.01)

### Fixed

* 706d42c0
    * bug fix paths filter for Pandas
* c5ecaa4f
    * bug fix numeric attribute filter XES (custom case attribute glue)

### Removed

### Deprecated

### Changed

### Added

* 8ba67034
    * added random variables that are able to check gamma and log normal distributions
* 1d22d99d
    * added dfg -> petri net translation that has unique labels (routing is performed by invisible transitions)
* 004ec93f
    * add support for log-level fitness in the alignment output
* 56efe270
    * add fitness value for the dfg-based alignments
* d9da1ab8
    * add raw performance values for the elements of the performance-based dfg
* 0eeda19d
    * when visualizing a dfg without log attached to it, i.e., incoming edges are used to count
* 03ee6b8e
    * allow counting of occurrences of activities/open cases/resource activities in a given time range
* ae5a3973
    * add various new filtering functionalities

### Other

* ac00be2f
    * added the specification of Python 3.9.x among the supported versions.
    * not suggesting anymore Python 3.6.x

---

## pm4py 2.2.13.1 (2021.09.21)

### Fixed

* 816fb4ad
    * fixed a bug in the Pandas case size filter (the constraints were not applied correctly).
* 40f142c4
    * fixed a bug in the format_dataframe function (columns were duplicated if already existing with the same name).
* 00d1a7de
    * reverted stream converter to old variant (in a slightly slower but safer way).

### Removed

### Deprecated

### Changed

* 991a09d4
    * introduce a time limit in the DFG playout.
* ae5d2a07
    * return the state of the process tree along with the alignment for the process tree alignments.
* 8b77384f
    * refactoring of the calculation of the fitness for Petri net alignments (scattered code).

### Added

### Other

* d58d34fd
    * upgraded Dockerfile to Python 3.9
* 50114175
    * resolved issue with the upcoming Python 3.10 release
* 89314905
    * security issue in requirements

---

## pm4py 2.2.13 (2021.09.03)

### Fixed

### Removed

### Deprecated

### Changed

* 5723df7b
    * xes exporter now reports on xes features and xmlns
* 3b632548
    * graphviz based visualizations now expose background color as a parameter

### Added

* 0592157b
    * new dfg playout including performance specification
* 85739ba0
    * allow pandas df to be used as an iterable for streaming simulation
* 2fa9993f
    * path filter that filters the cases of an event log where there is at least one occurrence of the provided path
      occurring in a given time range.
* a7ee73a8
    * added filter based on rework detection
* c03b6188
    * add petri net, reset/inhibitor net and data petri net semantics

### Other

---

## pm4py 2.2.12 (2021.08.19)

### Fixed

* a374bad3
    * https://github.com/pm4py/pm4py-core/issues/251
* e88a6546
    * https://github.com/pm4py/pm4py-core/issues/249
* 84511628
    * fix minor bug in the calculation of the handover and subcontracting metrics.

### Removed

### Deprecated

### Changed

* 01fd0402
    * The ```pm4py.view_petri_net()``` method now uses ```None``` as a default initial and final marking.
* 72ed7d0d
    * Improved performance of variant discovery of dataframes.

### Added

* 9a04357e
    * Add rework measurement at the case level in the ```pm4py.statistics.rework``` package.
* b725ca0b
    * add 'between' filter for ```pandas dataframes``` in the ```pm4py.algo.filtering.pandas``` package. The filter
      returns subsequences between the two given activities. It creates subtraces for every possible match.
* 211e3c56
    * added local linear embeddings to ```log_to_features.util```.
* 4b594228
    * add support for adding decision points to data petri nets.
* 9261270e
    * add support for performance dfg discovery in ```pm4py.discover_performance_dfg()```.

### Other

---

## pm4py 2.2.11 (2021.08.06)

### Fixed

* 207d69bd
    * bug fix in application of the filtering threshold in the IMf algorithm

### Removed

### Deprecated

### Changed

* d98cbb1c
    * changed deepcopy and copy functionality of logs for performance improvement
* f3b78a49
    * minor performance optimization in log conversion (log to dataframe)
* 71c0919f
    * improved performance for pands -> stream conversion

### Added

* f2101a72
    * added various additional features in log-based feature extraction
* 41873655
    * possiblity to directly get all performance metrics of the DFG elements
* 886b44ea
    * detection method for trace-level attributes stored at event level
* d5f9f866
    * add transition names to events, based on a given alignment
* 4802e7d8
    * add support for importing reset/inhibitor arcs and transition guards
* cc6488f7
    * add general support for reset/inhibitor nets
* e805cf5f
    * add support for data petri nets
* 1d3a2e7b
    * added case termination statistics for pandas data frames

### Other

---

## pm4py 2.2.10.2 (2021.07.26)

### Fixed

* 50ad39fa
    * Fixed blocking issue with properties of Pandas dataframes when format_dataframe is used (case ID column)
* 3708b98f
    * Fixed variants filter, when the output of get_variants_as_tuples is used

### Removed

### Deprecated

* Deprecated support to Pandas < 0.25 (due to future dropping)
* Deprecated auto-filters (due to future dropping)

### Changed

* Different interventions to fix the internal coherency of the project (usage of deprecated functions + missing imports)

### Added

### Other

---

## PM4PY 2.2.10 (2021.07.09)

### Fixed

### Removed

### Deprecated

### Changed

* 4964d6ea
    * minor refactoring (rename) in attribute statistics querying; ```get_attributes()```
      --> ```get_event_attributes()```
* 1148f6c0
    * use revised implementation of IM and IMf everywhere, deprecate old implementations

### Added

* 6750bf3a
    * add support for start time and end-time in timstamp conversion
* e24f5b70
    * computation of event-level overlap
* 8cec5f9e
    * add several case/event level statistic functions at the simplified interface level

### Other

---

## PM4PY 2.2.9 (2021.06.25)

### Fixed

* daf74e83
    * update imports in feature extraction
* 74be3e3c
    * minor bug fix in alpha plus (place that was created was not always added to the resulting Petri net)

### Removed

### Deprecated

### Changed

* d97b1790
    * drop deepcopy in event log sorting (enhances performance)
* 1d4e625b
    * revised IMf implementation (more close to ProM / PhD thesis Sander Leemans)
* 20aabd95
    * calculation of minimum self distance now adheres to the standard invocation structure

### Added

* 598c6ecb
    * simplified interface now stores properties (using attr attribute) to dataframes
* 1f7a3fa8
    * add computation of rework statistic (cases containing the same activity more than once)
* 32c7d330
    * add computation of cycle time (active time of process divided by the number of instances of the process)
* 8187f0e9
    * add distribution plots over different time-frames (matplotlib)
* 269d826c
    * add batch detection based on Martin, N., Swennen, M., Depaire, B., Jans, M., Caris, A., & Vanhoof, K. (2015,
      December). Batch Processing: Definition and Event Log Identification. In SIMPDA (pp. 137-140).
* d5326d46
    * compute case overlap of a case with all other cases

### Other

* 92a70586
    * performance optimization for calculation of performance spectrum
* b0fc57c4
    * performance optimization for Pandas datetime conversion non-ISO8601 (regular formats)

---

## PM4PY 2.2.8 (2021.06.11)

### Fixed

* c11bab8f
    * bug fix in eventually-follows filter
* d3fd1bc1
    * bug fix in activity frequency constraints of the log skeleton conformance checking

### Removed

### Deprecated

### Changed

* d96d9d69
    * improved performance of the df-based performance spectrum code
* 499d8a1c
    * improved performance of log conversions when (for internal use) deep copy is not required

### Added

* 4d679934
    * allow the possibility to filter on a trace attribute that has a type date (e.g., does the planned start date of
      the case fall in a given time window?)
* b7ef36e8
    * add properties object to trace attributes (used for internal storage of statistics, will not be exported to disk)
* d7029365
    * added some basic ML utilities for event logs, e.g., getting all prefixes of traces, get a train/test split
* 1ec5802e
    * new subtrace selection mechanism that gets all events inbetween two given activity labels (uses first match on
      both 1st and 2nd label)
* 9b65bbd9
    * allow specification of business hours in sojourn time computation of the DFG
* 4d529d6e
    * generic support for feature extraction

### Other

---

## PM4PY 2.2.7 (2021.04.30)

### Fixed

* 908e06d7
    * fix error in loop detection of inductive miner
* b7b63e0b
    * add internal log conversion in the flexible heuristics miner
* e9d61bdb
    * fix minor bug in bpmn model importing
* 52cc0c7a
    * fix minor bug in xes exporting (type of concept:name was not checked)

### Removed

### Deprecated

* 9c1a9610
    * various old utility functions are now deprecated

### Changed

* 424c9ad9
    * avoid warnings when visualizing long place names in debug visualization mode

### Added

* c2a9633e, 52e340b1
    * add simple visualization of performance spectrum.
* b6ae4b25
    * add simple dotted chart visualization to the simplified interface.
* 6e3a0bac
    * add properties attribute to event logs and event streams for storage of custom meta-data that is not exported to
      xes.
* fb142359
    * add version of dfg discovery that adds case-level attributes to nodes and edges
* d902609d
    * add basic visualization of events per time and cas distribution graphs

### Other

---

## PM4PY 2.2.6 (2021.04.23)

### Fixed

### Removed

### Deprecated

### Changed

* 766fafa7
    * minor refactoring and more generic invocation style for eventually follows-based filtering

### Added

* 353c7d6f
    * Heuristics miner is now able to filter on edges connecting to/from start/end activity
* d6412339
    * Parallel alignment computation can be directly invoked
      using ```pm4py.conformance_diagnostics_alignments(..., multi_processing=True)```
* de84e5f4
    * add ```pm4py.discover_bpmn_inductive(log)```

### Other

---

## PM4PY 2.2.5 (2021.04.16)

### Fixed

* 9854f62d
    * minor bug fix in etree xes exporter avoiding faulty None values
* bfe8fb32
    * support non-standard attribute symbols in line-by-line event log exporter

### Removed

### Deprecated

### Changed

* 3631fe58
    * default xes importer is set back to iterparse
* a7ff695a
    * large-scale restructuring of the underlying pm4py architecture
* 201879ad
    * changed the default maximum number of edges to be visualized in the DFG visualization to 100000 (was: 75)

### Added

* 66283964
    * sojourn-time-based coloring for dfgs
* 6639d3f3
    * organizational mining, e.g., ```pm4py.discover_handover_of_work_network(log)```
* 9c9ca14a
    * allow multiprocessing in alignment computation
* 279fd31f
    * add prefix tree vizualiation
* 748c768d
    * add 'old' pm4py visualization of the process tree as an alternative visualziation
* 408b37a9
    * add filter to check multiple ocurrences of certain attribute values in a case.

### Other

---

## PM4PY 2.2.4 (2021.04.01)

### Fixed

### Removed

### Deprecated

### Changed

* 56317d81
    * process tree based alignments no longer use trace-based process tree reduction (can still be used through utils)
* c1c1ffc8
    * minor optimizations to state-equation based alignment computation
* c95d45c9
    * large (internal) refactoring of pm4py object files and algorithms

### Added

* d14d3d27
    * added resource profiles to pm4py taken from Pika, Anastasiia, et al. "Mining resource profiles from event logs."
      ACM Transactions on Management Information Systems (TMIS) 8.1 (2017): 1-30.
* ab56d899
    * organizational mining according to https://arxiv.org/abs/2011.12445; contains several organizational group-based
      metrics
* 6a77a948
    * add serialization and deserialization to various pm4py objects; available through ```pm4py.serialize()```
      and ```pm4py.deserialize()```

### Other

---

## PM4PY 2.2.3 (2021.03.19)

### Fixed

* d1285706
    * fixed the consistency (w.r.t ProM) of align-etc conformance results

### Removed

### Deprecated

* c3cde455
    * deprecated (moved internally) the evaluation and simulation pacakges.
* a756f1fa
    * pm4py.objects.process_tree.pt_operator.py

### Changed

* 8474507b
    * make timestamp and performance-based trace filters inclusive on the boundaries provided
* b6154457
    * changed the equals functionality for event logs
* 9eff5646
    * classical inductive miner is rebuilt from scratch and thoroughly tested
* efc1c6e8
    * changed equals functionality of Petri nets and all their objects
* 02336ff4
    * font size is now a parameter of the object (Petri nets / Process Trees /...) visualization code

### Added

* 5de03f1e
    * added progress bar to all the alignment algorithms
* 24778a7c
    * added footprint comparison to simple the interface
    * added eventually follows discovery to the simple interface
    * added some additional statistics to the simple interface
* b2b1fdc5
    * add a faster alignment algorithm for process trees
* b7bc217f
    * more extensive support for the OR-operator in process trees
* be04ab2a
    * added performance visualization for heuristics nets
* 725f40f2
    * added boolean check on whether a trace/variant is fitting w.r.t. a given model (```pm4py.check_is_fitting()```)
* e172977c
    * added process tree parsing functionality (```pm4py.parse_process_tree()```)

### Other

* a756f1fa
    * the process tree operator class is now embedded within the process tree object definition (
      pm4py.objects.process_tree.process_tree.py)

---

## PM4PY 2.2.2 (2021.03.03)

### Fixed

* 1a5c080c
    * fix for timestamp conversion of dataframe formatting
* 19c615e1
    * fix bug in process tree exporter
    * change visualization of process trees (similar to PorM)

### Removed

### Deprecated

* 0e61f4b2
    * evaluation.soundness.wofland and evaluation.wf_net

### Changed

* 0e61f4b2
    * woflan and wf-net checks are moved to algo.analysis package
* 2e158ec4
    * minor improvements for A* performance
* d550f777
    * various renamings in the simplified interface of pm4py, several methods are deprecated.

### Added

* 65ef822c
    * generic support for the marking equation
    * generic support for the extended marking equation
* 92ba4aa7
    * variants can now be represented as a tuple of activities, rather than a single string

### Other

---

## PM4PY 2.2.1 (2021.02.15)

### Fixed

* ee11545a
    * fixed importing names of invisible transitions as stored in ```.pnml``` files
* 5efff284
    * handle warning messages thrown in the heuristics net visualization

### Removed

### Deprecated

### Changed

### Added

* 91b494ad
    * simple process tree reduction that removes parts that are guaranteed not to be needed for the alignment/replay of
      a trace
* f75ecff3
    * thread-safe implementation of ```dict``` for streaming based process mining
* 03d176f9
    * implementation of the Heuristics++ Miner
* 32443759
    * add support for using ```redis dict``` for streaming

### Other

---

## PM4PY 2.2.0 (2021.02.01)

### Fixed

* ee545f40
    * add additional check to timeout for the memory efficient implementation of A* approach for alignments
* a2a3f281
    * fix usage of integer values in pulp solver rather than binary variables.
* 6ba4322f
    * fixed conversion behavior lifecycle to interval logs

### Removed

### Deprecated

* 54e38ac8
    * ```pm4py.soundness_woflan()``` is now deprecated

### Changed

* c847e39c
    * bpmn graphs are now multi-di-graphs. also see: https://github.com/pm4py/pm4py-core/issues/203

### Added

* 54e38ac8
    * ```pm4py.check_soundness()``` replaces ```pm4py.soundness_woflan()```
* aa91fdf7
    * add typing information to ```pm4py.conformance.py``` (containing ```pm4py.conformance_alignments()``` etc.)
* 5d7890b2
    * added ```insert_ev_in_tr_index()``` utility to dataframe utils: possibility to insert the index of an event inside
      its trace (e.g. the start event gets 0, the event following gets 1). Allows us to quickly filter on prefixes
      directly at the dataframe level.
    * added ```automatic_feature_extraction_df()``` utility: possibility to extract the features of an event log
      directly starting from a dataframe. Also, an utility for the manual specification of the columns that should be
      considered in the event extraction is provided.
* f64c9a6b
    * add option to infer concurrency between to activities in a 'strict' manner in the log statistics.
      using ```srict=True```, implies that an overlap of '0' zero is not considered concurrent. also
      see: https://github.com/pm4py/pm4py-core/issues/201
* c0083f68
    * implementation based on Stertz, Florian, Jürgen Mangler, and Stefanie Rinderle-Ma. "Temporal Conformance Checking
      at Runtime based on Time-infused Process Models." arXiv preprint arXiv:2008.07262 (2020):
        * add temporal profile discovery
        * add offline conformance checking based on temporal profiles
        * add online conformance checking based on termporal profiles
* 4d3cf81c
    * support serialization of all pm4py visualizations
* 453805b4
    * compute alignments using edit distance (requires two sets of traces as an input, one represents the log, one
      represents (a subset of) the model behavior)

### Other

---

## PM4PY 2.1.4.1 (2021.01.22)

### Fixed

* 1231f518
    * strip text read from nodes in bpmn importing
* 0bc1b330
    * add type checking for bpmn conversion; i.e., if the input is already bpmn, it is returned.
* ea0c7e54
    * fix consistency in obtaining the case arrival statistics in
      ```pmpy.statistics.traces.log.case_arrival```; was median, changed to mean. also
      see: https://github.com/pm4py/pm4py-core/issues/200

### Removed

### Deprecated

### Changed

* 51be0910
    * set ```stream_postprocessing``` default value back to ```False``` for
      ``dataframe`` to ```stream``` conversion. Columns containing ```None``` values are no longer filtered by default (
      compliant with ```pm4py<=2.1.2```). also see: https://github.com/pm4py/pm4py-core/issues/199
* 8976ad45
    * drop the explicit dependency on ```numpy 1.19.3```
    * add explicit dependency ```pulp<=2.1```
* 1231f518
    * support ```sequenceflow``` operator node in bpmn file import
* 62618eeb
    * explicitly blacklist version 1.9.4 of ```numpy``` in the requirements.txt file.

### Added

### Other

---

## PM4PY 2.1.4 (2021.01.18)

### Fixed

* 35f2278a; 89c5f13b; 6a3579bc; 65fc182b; fa4448a6; c4e44311 c456c681; 6c6d96cc; e3770281; f091c43e; 6a20cf17; 69eb1ae7;
  ca780326; 36cb3963 e4f3b16f; c9f80d1f; 94c5a6e0; a713ef3d:
    * add fall-back to time-range filter if incorrect argument is passed
    * fix the copying of the 'meta attributes' of the filtered event log for the start activities filter
    * fix the copying of the 'meta attributes' of the filtered event log for the end activities filter
    * fix the copying of the 'meta attributes' of the filtered event log for the attributes filter
    * fix the copying of the 'meta attributes' of the filtered event log for the variants filter
    * fix the copying of the 'meta attributes' of the filtered event log for the directly follows filter
    * fix the copying of the 'meta attributes' for event logs in the ltl checker
    * fix the copying of the 'meta attributes' for event logs in the timestamp filter
* ffe29353:
    * create event log object before starting the parsing of XML file (in ITERPARSE_MEM_COMPRESSED)

### Removed

### Deprecated

### Changed

* 8f2d899a
    * allow to specify a cap on the number of times we visit the same marking in the extensive playout
    * allow to return the firing sequences of extensive playout instead of an event log
* b707377b
    * allow to return the firing sequences of basic/stochastic playout instead of an event log
* 9782f522
    * extended exception management in streaming algorithm interface: release locks if exception happen
* 0a741566
    * support importing of bpmn files that do not describe a name for gateways
* 583825d8
    * refactored variant-based filtering: added top-K and coverage percentage
* ba073f54
    * extended DFG filtering
* 8ebda3b1
    * exploit variants in the extensive footprints conformance checking
* dc754c78
    * change range(s) of timestamp filters to be inclusive (<=) rather than exclusive (<)

### Added

### Other

---

## PM4PY 2.1.3.2 (2021.01.08)

### Fixed

* b5cb7f0d; f1c0f037; 960d40e9
    * fix naming consistency in the filtering interface of pm4py.

### Removed

### Deprecated

### Changed

### Added

### Other

---

## PM4PY 2.1.3.1 (2021.01.07)

### Fixed

* f9f894ed
    * create an iterable that permits, theoretically, to iterate over the infinity of traces admitted by a DFG
    * the main ```apply()``` calls the iterable and stops with the usual criterias
    * the ```apply()``` can also return the variants of the log

### Removed

### Deprecated

### Changed

* 1c3666b7
    * minor refactoring of the filtering simplified pm4py interface

### Added

* 8b5dee65
    * add lambda-based filtering and sorting to simplified pm4py interface

### Other

---

## PM4PY 2.1.3 (2021.01.04)

### Fixed

* 388348f2
    * bugfix ```remove_flow``` BPMN function
* 3bd4fe0a
    * bug fix - DFG visualization needs deepcopy, otherwise it can remove element from the underlying DFG
* 92fde8cf
    * bug fix in Petri net playout in stop criterion
* 882468e1
    * compatibility with pulp version 1.6.x

### Removed

### Deprecated

### Changed

* 41ed5720
    * deepcopy of inputs:  since the dictionaries/sets are modified, a "deepcopy" is the best option to ensure data
      integrity.
    * ```keep_all_activities``` parameter in paths filter: decides if all the activities (also the ones connected by the
      low occurrences edges) should be kept, or only the ones appearing in the edges with more occurrences (default).
* 63ccc055
    * IM and IMf: removed dependency on ```pm4py.algo.filtering``` package
* 8a5788fa
    * more advanced to bpmn conversion in the simplified interface
* 66e0c074
    * refactoring conversion parameters log->stream and improved stream compression
* 73054b04
    * improved performance of the line-by-line xes importer
    * increased XES-standard conformity
* e6136ce5
    * improved performance of the xes exporters
    * increased XES-standard conformity
    * progress bar for exporting enabled
* 3b692b33
    * added parameter to enable/disable progress bar in importing in ITERPARSE
    * compression from file - XES compression moved from general entrypoint to single variant
* 68ff7d00
    * more efficient importing of .xes.gz files
* 4aad427e; 67a42d23
    * get predecessors and successors of a dfg node (in dfg utils)
* 0888ab26
    * added minimum trace length in process tree extensive playout

### Added

* 6a946fbd
    * allow to compute alignments directly on the dfg using dijkstra
* 50722bb8
    * DFG playout including Markovian probability of traces

### Other

---

## PM4PY 2.1.2 (2020.12.18)

### Fixed

* 2fb0b807
    * support nodes with the same label in BPMN layout algorithm

### Removed

### Deprecated

### Changed

* 96a7681c
    * significant memory footprint reduction for iterparse-based event log importing
* 8270a46e
    * significantly faster 'line-by-line' xes exporter
* aae4be33
    * advanced DFG filtering in (activities percentage, paths percentage) ensuring reachability from start and end
* d38f4c97
    * number of occurrences as a start or end activity is visualized in the DFG visualization

### Added

* 97cc315c
    * add (de)serialization functionality for pm4py objects

### Other

---

## PM4PY 2.1.1 (2020.12.07)

### Fixed

### Removed

### Deprecated

### Changed

* 43e7ce9e
    * full conversion of WF-nets to BPMN models

### Added

* 029d30f5
    * add visualizing and exporting BPMN models
* f76dd379
    * added conversion to simplified interface

### Other

---

## PM4PY 2.1.0.2 (2020.11.29)

### Fixed

### Removed

### Deprecated

### Changed

### Added

### Other

* f18c3e17
    * downgrading ```numpy``` to 1.19.3 for Windows 10 2004 compatibility problems
    * skip blocking ```scikit-learn``` installation for Python 3.9

---

## PM4PY 2.1.0.1 (2020.11.26)

### Fixed

* f6cdf1a9
    * hotfix problem in XES importer reading of parameters

### Removed

### Deprecated

### Changed

### Added

### Other

---

## PM4PY 2.1.0 (2020.11.24)

### Fixed

* a0a7fd09
    * bug fix in the inductive miner: sequence cuts were to maximal, leading to underfitting models (involving too many
      skips)
* 5b32725a
    * fix use of deepcopy in event log conversion
* 33103b5c
    * fix get-variants behavior for event log / df (yielded different results)

### Removed

### Deprecated

* 0138f93d
    * deprecated ```pm4py.write_csv()```; conversion and subsequent pandas export should be used.

### Changed

* 3b8fcd4a
    * apply invisible transition reduction on Petri nets obtained by Heursistic Miner

### Added

* 6afd8ab9
    * support for importing/exporting BPMN files;
    * supported elements: tasks, xor, and, or gateways
    * conversion of BPMN to WF-net
    * conversion of Process Tree to BPMN
* 848a1610
    * conversion of dataframes to event streams / event logs now detects the use of XES Extensions
* 8874f7b4
    * add statistics on concurrent activities
    * discover eventually follows relations with concurrent activities

### Other

---

## PM4PY 2.0.1 (2020.11.13)

### Fixed

* 4c115dbb
    * fix bug in hash function of traces
* 0dd8f28e
    * fix bug in the alpha+ algorithm (was adding artificial start/end to the underlying event log)

### Removed

### Deprecated

### Changed

* commit c51b1f02
    * parametrizing size of the thread pool in streaming package

### Added

* 8e07d847
    * add (unbounded) dfg discovery on an event stream
* 16e3f7f5
    * integration of the wf-net to process tree algorithm described in https://doi.org/10.3390/a13110279
* 1a26f678
    * allow creation of 'live' streaming objects directly from xes and csv files
* b08564ed
    * start minor support for interval-based process models
* 36cb7130
    * added support for generic dictionaries in streaming conformance checking

### Other

* 81579e19e
    * relaxing the importing of some dependencies (pandas, pulp, graphviz, intervaltree)
      to make a basic set of functionalities of pm4py work even without those dependencies
* ed45eafc
    * fixing circular dependencies issues and added partial compatibility with Python 3.4

---

## PM4PY 2.0.0 (2020.10.14)

### Fixed

* 1a8f9281
    * bug fix in ```pandas``` case size filter

### Removed

* 7a89d4dd
    * remove deprecated factories

### Deprecated

### Changed

* 62801513
    * improved performance of token-based replay with duplicate labels

### Added

* f408a181
    * add streaming token-based replay and footprint-based comparison
* fde08b03
    * output conformance checking diagnostics in a dataframe

### Other

* a9c5aa34
    * compatibility with Python 3.9 (limited to windows)

---

## PM4PY 1.5.2.2 (2020.09.29)

### Fixed

* 2d4a8b67e25164838030dca709816918ddbf9279
    * fixed dependencies on factories. fixed some release notes. fixed some deprecations.

### Removed

### Deprecated

### Changed

### Added

* 0d75241676a736919952e5c9ab96ab2be4c71046
    * added utility for trace attributes filtering

### Other

* d8433ac1bbb57082b19b3b97bc726b353096c76e
    * better specification of 'stable' requirements

---

## PM4PY 1.5.2.1 (2020.09.25)

### Fixed

a6fde4ccfdf0465d8919d3c72d4400bce8d4ab0e

* fixed some deprecation warnings for external libraries

### Removed

### Deprecated

### Changed

### Added

* a5befe62f84af0f3dbe734c713cc8c2c1fc22a04
    * added WOFLAN to the simplified interface

### Other

---

## PM4PY 1.5.2 (2020.09.24)

### Fixed

* 7bf3aea0b4638f6eceaa192ec37e17370e47f560
    * fixing a parameter issue on stochastic playout

### Removed

### Deprecated

### Changed

### Added

* 13cd96da7fe22427839f1b21dd38a5ac8ff8c231
    * provide alternative visualizations through Matplotlib of the main visualizations
* e7e3dfa11264a7e737ca7b65165eb7f719817f59
    * add utility to remove an arc

### Other

* c42bad174247eb13134e0cb4acb0703c301aa869
    * fixed compatibility with Python 3.5

---

## PM4PY 1.5.1 (2020.09.15)

### Fixed

### Removed

* 9e926a5d1a373d124a041c72f909eb34083f4649
    * removed the old soundness check

### Deprecated

### Changed

* 526342e3e96c7386dc7451ac0d9ec74c76b86b4f
    * performance improvement of the 'less memory' alignment variant
* 83c71eaaa9bb4ee55e2f773dd3fc9704c6324704
    * generalization of the heuristics miner visualization
* 7e7d9ba9e9b4f94d9801f5c8df3c5e4b3afd5971
    * improved speed of event log sampling
* 11d06ba2a44fd7d0a83e439b6615befad5e3c4ba
    * faster process tree playout (recursive, ignoring PT statespace)
* ce3a8609013bd7f5890b52cb44e155b57b2fc1c0
    * allow adding (arbitrary) data to transition system

### Added

### Other

---

## PM4PY 1.5.0 (2020.08.31)

### Fixed

* 30b9059fac3d59abac1c973637bd66388d7dd6db
    * bug fix in parameter parsing of log conversions

### Removed

### Deprecated

### Changed

* 3c9ed4b5e1860e2494d3b68668e3e1021ee59585
    * apply invisible transition reduction in process tree to Petri net transformation
* 26ac905fed4703724805f8fb1b5daa21475df147
    * minor optimizations in process tree alignment approximation algorithm
* c5b5ffdd51cd832be14d3078948e29f88f6c2673
    * add time-out parameter to decomposed alignment calculation
* 4a5fb9ff5ab395529062ce92747b9624a1799b0e
    * add bipartite graph matching for correlation mining to obtain exact matching results
* acc46269040a3b60bdcc6f5afe9ea55ddb5549e1
    * minor performance improvement of process tree playout
* 5dd0fe17d5a07a2096afc647306a5673d86508ba
    * apply trace-level directly on pandas data frames
* 4c35335da6a6d4419b68a49af3cbd358eca8881d
    * add 'COUNT' functionality for log/dfg statistics, e.g., in how many cases does act 'A' appear?

### Added

* 3bb5125f1849985ec9e2ba7962a287a25ede8e43
    * new implementation of the (classical) Inductive Miner, based on the PhD thesis of Sander Leemans. The
      implementation covers the following fall through functions:
        * empty trace
        * strict tau loop
        * tau loop
        * activity once per trace
        * activity concurrent
        * flower loop
* 1639d7a17660b4641a58cb435f7061d4168ce422
    * implemention of 'WOFLAN', based on the PhD thesis of Eric (H.M.W.) Verbeek.

### Other

---

## PM4PY 1.4.1.1 (2020.08.13)

### Fixed

* 76df914ad48b93a72127b0d79e5547669d3148db
    * fixed bug in less-memory alignments when im == fm

### Removed

### Deprecated

### Changed

### Added

### Other

---

## PM4PY 1.4.1 (2020.08.10)

### Fixed

### Removed

### Deprecated

### Changed

* fc724c4c9e00a388b94efea50be46412c1351bc5
    * refactoring correlation miner
    * increased scalability of the correlation miner
* e18021f06e4431628a84b441acf136d44c9baed6
    * revision/enrichment of simplified API

### Added

* 9cfd4183968118f488c95ab0bbd7e3e9b66ba355
    * alignments approximation on process trees (https://arxiv.org/pdf/2009.14094)
* f9a898da47367f86bf616a7bc8dc796be1b3e440
    * discovery of log skeleton from the list of variants

### Other

---

## PM4PY 1.4.0 (2020.08.03)

### Fixed

* c5fa9dee9bf7e4eed56785eadc423b59214d3df0
    * compatibility with latest IPython API
* 616623b358d1e1a9aa789f43e2c8cf7670ee4d79
    * clean-up in linear solver functionality
    * bug fix in usage of PulP result vector

### Removed

### Deprecated

### Changed

* 4616952ee5c184d35d26e986b298e1e586b38b3f
    * minor refactoring of the alignment code
* 3477e5345068018fa6aa91e04b6da4184e4d3c94
    * update of verions of package dependencies

### Added

* cba7a2e574aa15709d0a2dda35f8a27da9200f42
    * [beta release] simplified 'pythonic' method invocation (see ```examples/simplified_interface.py```)
* ade44e6d78551c454b477f36cbe3248a5d4e6c8b
    * added the 'correlation miner' to pm4py (https://is.tm.tue.nl/staff/rdijkman/papers/Pourmirza2017.pdf)
* 9564b54a7111916c7bc3d6f1e4c56f3829978efe
    * add visualization of conformance checking results on process tree
* 988258a2c655d17201c5b1a7120d19ab5954dbe3
    * added 'extensive' playout for process trees (for footprint comparison)

### Other

---

## PM4PY 1.3.5.2 (2020.07.24)

### Fixed

* a31467a560b940a2cb426751e032b4ea79bbb29f
    * add cast to Event class in event conversion
* 0febe4eda5772685498da2d79d144effdf61ce20
    * fix in alpha miner; conflict check yielded self-loops in some cases

### Removed

### Deprecated

### Changed

### Added

### Other

---

## PM4PY 1.3.5.1 (2020.07.22)

### Fixed

* 844459e366e77ebf88a8d01728064048d71a3e6f
    * remove ```pyemd``` from requirements as it requires a full C studio installation; can be installed and used *
      optionally*

### Removed

### Deprecated

### Changed

### Added

### Other

---

## PM4PY 1.3.5 (2020.07.20)

### Fixed

* 6cdf4483548027420b0a54c681a3ecfd515ab8f3
    * bug fix for de/recomposition approach to handle duplicated labels
* 58149e7f085bbedb47e31d58d10e37d686e46a72
    * small fix in importing of parquet files
* b08675fe8c03207c4701d2eb8b91c234e3ddbe1b
    * fix in IMdf; the noise threshold was overridden before
* 772ea5d5af9ab2fa3a424b91670d81487ab2667b
    * minor fix for timestamps that end with symbol 'Z' (Zero timestamp)
* 1e13cbdb011dff175850c4c665283bf60e0db84c
    * fix Scipy dependency for tree generator

### Removed

### Deprecated

### Changed

* 921328cd06d8870ecaa601d53cfde30a6015aec7
    * parameterize simplicity metric to use a given 'K' for reference
* 8403093c3e18c1493f4fd72bc83914dadb03e4c2
    * change the color scheme for net comparison

### Added

* 143f60a0b4fb265ba5e9d997efddf8f8d66458c3
    * add support for process tree importing (.ptml files)
* 4b9132f2835f574d9e7e5af113e5fc96bd821ccf
    * add new A* version that encodes the states of the state-space differently (up to 10% memory reduction)
* 93e6e84c4ea78afc562f4ba6cee42de8718eb4cb
    * add 'stochastic' playout, i.e., use token-based replay on a given log to guide the playout of a given Petri net
* 107797c5d1be1d742e6522a14231f4f9fce1cb38
    * add EMD-based process model evaluation ('Earth Mover's Distance' between log/model)
* 1e02596bc90b6fc22a8c89e80567bdddc2c8f1b7
    * add process tree based footprint computation

### Other

---

## PM4PY 1.3.4 (2020.07.06)

### Fixed

### Removed

### Deprecated

### Changed

* f05ba60e2faa28b2f2e2d7ef65e0ac415ae298e8
    * improved memory performance of Dijkstra-based alignments, restriction of model-move scheduling is applied (only
      one of many is chosen)
* eaed442d10a5b4c9eead3966cef473e2c3f0d61b
    * improved efficiency of reachability graph computation

### Added

* a42d0f087c94cb9e7914532f7ae0228af3a7f9ce
    * add 'extensive' playout, which allows to generate all traces in the language of a model up-to a given length.
* eaed442d10a5b4c9eead3966cef473e2c3f0d61b
    * added footprint-based conformance checking

### Other

* b99da02411259897f1df52f9a9a62153228dab8a
    * ```PuLP<=2.1``` is forced (for now, due to excessive console output of v2.2.)
    * new version of ```Pyvis``` requires additional dependencies (Apache, BSD, MIT licenses), which are now specified

---

## PM4PY 1.3.3 (2020.06.22)

### Fixed

* 1278713e2209d7b1e2287afbd9d80097db028617
    * minor fixes in (to-be-deprecated) Parquet importer and exporter

### Removed

### Deprecated

### Changed

* 59630ed8456d9e7842e05fee4c53ff1a3d1389a0
    * improved memory performance of Dijkstra-based alignments

### Added

### Other

---

## PM4PY 1.3.2 (2020.06.08)

### Fixed

### Removed

### Deprecated

### Changed

### Added

* 98e6d6d6219cceeeb2421392e9981ec808d2a468 (Merge Request #89)
    * Support importing and exporting of '.dfg' files (similar to ProM 6.10)
* 7ca768b7fcd1eea468bcdb1c1e8c9397676b511a (Merge Request #90)
    * add a detailed list of all third-party dependencies (README.THIRD_PARTY.md)
* e0685638c6c0c171583108e23f752ebef70d033e (Merge Request 94)
    * new version of Dijkstra based alignment computation

### Other

---

## PM4PY 1.3.1 (2020.05.25)

### Fixed

* d51430106dea70473777c6868a3676c027faf607
    * fix paths filter for Pandas dataframe when dataframe is not sorted

### Removed

* c7a76e0aaffb5dbcad769b2fbc52fd8c03703769
    * cleanup of the petri net impoprter/exporter, i.e., stochastic/layout information is now stored in the 'properties'
      object of places/transitions/nets

### Deprecated

### Changed

* 00d7c405628033e8f383a845e61a84205f7bbc83
    * color scheme of the log-log comparison (pm4py.algo.enhancement.comparison.petrinet)
* e84c7dc88907b408b4caf97524dd69a378e1859e
    * update the README.md file
* 332de04112cf780cbc711553e34ca4b835ee8425
    * add parameters object to transient analysis call to dfg learner
* f0976015c2b5b7384135855e75b36f69fb44a4db
    * add final marking to the basic playout of Petri nets
* e0d43c6dd5ee2492eabfd14c507b430088ec9cf0
    * allow prefixes in petri net attribute names (petri net importing)

### Added

* 095f35a3bf9f9c3bea0d518c72c76380f38b77b2
    * add support for (correctly) importing lists from .xes files

### Other

---

## PM4PY 1.3.0 (2020.05.11)

### Fixed

* 112dc3fc56f0d5e3f3ae0c737a5b0b001be31ba5
    * typo in Petri net weight (reporter: dominiquesommers)
* 4a74ef159d03d3cf3ca43bd7c99f5f97da16baf8
    * problems in the evaluation of replay fitness of recomposed alignments
* 1f40a17dcade522d308b56a9f53b40c5b8a95dfc
    * cleaning circular dependencies. relaxing some absolutely strict dependencies for some border-line configurations.
* 9780ef609db7bbb24323d3584abc2338f24252d3
    * copying of Event/Trace/EventStream/EventLog objects (reporter: M.Pegoraro)
* 51802f0828a6d207a5185c06a71bdb3a9faa1a46
    * problem with sampling log (reporter: jacksbrajin)
* b1f16bf087691181adcf5616aa85e3e454a7169c
    * fixed problem with the discovery of 2-loops in the Heuristics Miner (reporter: czwilling)
* c96dcb16064ed156a1f48075445113bb5afc6264
    * fixed ```get_variants_acyclic()``` function in petri utils (authorship: M.Pegoraro)

### Removed

### Deprecated

* b4cea4be6fe6ff90f58c405f9f0acb4dbac973f4
    * factories are deprecated

### Changed

* b4cea4be6fe6ff90f58c405f9f0acb4dbac973f4
    * factories have been renamed

### Added

* e8f250fec6781c088da8204923ad8817f1b5d689
    * decision point mining with alignments (for any scikit classification approach) is now integrated.
* 4ff811ab80b5df15e5ec1da082b4f76c72dcf684
    * trace attribute hierarchical clustering (MSc Thesis Yukun Cao; FIT/RWTH)
* 4fca12c1608818348bbd51e390140a8f7e79d7f6
    * alignments decomposition/recomposition
* f8d52aa69a3d720d45a93b35c79b4241bb8f7691
    * possibility to provide the final marking to the playout factory
* 9a5a64ea2941d69be07ee0e93b771c80f5820166
    * hash functions for event log objects
* 9f76d2e61dbc1cc74fccafac6f60d9ce69b7c791
    * added ```table_to_stream()``` auxiliary function in dataframe_utils

### Other

---

## PM4PY 1.2.13 (2020.05.11)

### Fixed

* 531b767d85bb4c95996ae0c9644a958f75aad120
    * utilities of Petri nets (acyclic net variants (M. Pegoraro); strongly connected components by NX graph)

### Removed

### Deprecated

### Changed

### Added

* c9cebbfab9c82bf8edbe8851a000fd1b1f31f8be
    * ```properties``` object to all members of the Petri net class (including transitions/places/arcs)

### Other

---

## PM4PY 1.2.12 (2020.03.18)

### Fixed

* ef3b4b62fd186df46236a8af9aa890358dbcd1bc
    * problem in the generation of logs from process trees
* 548c57a6d2340dcaba7ef11464ebe193f8fb9c5c
    * filter by variants percentage
* c49a9c441feb65a74d5c5da774fdda79295665cc
    * problems of the token-based replay with the count of tokens at global and local level
* f554aec318717ee1fb7f81c4e0acbd6da7e7bc34
    * continuous time Markov Chain steady-state analysis
* e05145de972944f211f2763656eb6e41aa64e0b5
    * revised process tree fold and tau reduce functions
* c3f66b8cb8667c2f204a1da899a216656386c2fa
    * ignore comments in .pnml files

### Removed

* 31e1cd29437d6b183357bbc5c103131484d390b3
    * problematic dependencies ortools and pyarrow in the project (when installed, can be used, but no more required by
      default)

### Deprecated

### Changed

### Added

* f554aec318717ee1fb7f81c4e0acbd6da7e7bc34
    * converting a performance DFG to a Q-matrix for transient analysis
* cc766164f2397fe2cb33f8278372469e25cfecd6
    * business hours module supports full-days shifts (e.g. from 0 to 24)
* cc766164f2397fe2cb33f8278372469e25cfecd6
    * backwards state space exploration (supports duplicate transitions) for token-based replay
* 1b3c32916fe0ccbc4d3f73a44cc68e2ca83a810e
    * Visual log comparison on a Petri net by plasma coloring

### Other

---

## PM4PY 1.2.11 (2020.02.21)

### Fixed

* 6f320562a836cd949dbbe6ec7751f8f9514b01ec
    * parameter object for calling alignment code directly
* 471f414820c7b3f919aa97ccdc684d40cf132b3c
    * dependency problem with ORTools and PyArrow
* 157fadffd3b953c105e67f4909547f097d77ea0a
    * reduce inernal (cyclic) dependencies within pm4py
* f38b6089b7eb6a4518a9c33e9775120874352657; af1328e2dad82f0a059e00942167a29cb918c85f;
  e8e1ab443f2dedb2cd348f35bc49eed412d66e1d
    * hash and equals function of process trees
* 229bd7ed78ea80aefbb6c7fcfa173edda682c1c7
    * refactoring of the Monte Carlo simulation.
        * extend the simulation to support arc weights that are provided by the replay (e.g. informed transition pickup)
        * extend the simulation to support more than one resource per place through semaphores
        * maximum execution time per simulation thread
        * general refactoring of the code
        * introduce logging information about the simulation
        * improving documentation
        * improving clarity of the code
* f5132302e06aa49f26ab3264bb3147d0660a11c0
    * performance of log generation from process trees
* 9e64f2635123aa5c3146fb2ad03863cbf93175df
    * fixed incongruency in variants statistics (was there for log, not for dataframes)
    * increased coverage of tests, and made some of them more lean
    * introduced some additional tests on the new functionalities
    * updated Dockerfile
    * updated setup with new packages
    * removed remainings of the SIMPLE algorithm in the tests folder
* 382162c648fb8e32b0145a6ff9427af8a7fb39fa
    * fixed parameters initialization to make it uniform for the rest of the project for all the versions of IMDF
    * added missing documentation in factory (was there only in the versions)
    * moved log conversions from factory to specific versions (since they are indeed version specific, if later we
      include the log version)
    * removed some useless calculations on the new DFG based versions (were there, but never used!)
    * introduced two new methods, apply_variants and apply_tree_variants, that are able to apply inductive miner from a
      list of variants
    * separated DEFAULT_VARIANT from DEFAULT_VARIANT_DFG (indeed, the first in future versions may become the log)
    * increased number of tests in the tests/ folder for inductive miner

### Removed

* 502c5d722d483c567f0e08c16da0bb4c87a94e36
    * remove the empty performance spectrum visualizer folder

### Deprecated

### Changed

* e8b030afd37559c93f79e1dd030fdc540aa62135
    * provide fast-parquet library as an alternative to read/write parquet files.

### Added

* 557472bc78900d90beb0757279ef29b89aa410b1
    * integrate LogSkeleton for process discovery and conformance checking
* 90ba7bf1495fdac7ccef3112efa95687c46a5dd1
    * importing and exporting of Petri net weights

### Other

---       

## PM4PY 1.2.10 (2020.01.31)

### Fixed

* f571ec65ca544a9322b89cf96299d03da65de5a0
    * import DFG to PN
    * process tree parsing
* dca5cc602ba8381e5d4e265341dfc5a5292a80c0
    * problem with alignments when transitions have empty preset
* 68643cb109503e54787f98eb8f40650e37aa151e
    * process tree hashing
* 9d27f132d40638933be00f9d178e9a1167d36166
    * conversion between the log types

### Removed

### Deprecated

### Changed

* 945fd64e481c0fbf020da7f71cb1a7974ae9629c
    * make visualization deterministic for process trees, Petri nets and DFGs
* 15be58abb314c679ddf3b65fa6832c680768c413
    * generic parsing of dates (removed strict dependency on ciso8601)

### Added

### Other

---

## PM4PY 1.2.9 (2020.01.24)

### Fixed

* be0a282be033765c9d1d7f1a7ba541a11c046834
    * matplotlib backend settings

### Removed

### Deprecated

### Changed

* ed42182f32eba37df71d9f466ad165036f8d1086
    * full support for numpy v1.18
* d1a418f8fa2513a469149383fe69df9a4e6fea06
    * full support pandas v1.0

### Added

### Other

---

## PM4PY 1.2.8 (2020.01.10)

### Fixed

* 6908a34c73c74c42aac3ddf31b964fcae680919e
    * inductive miner sequence cut detection
* 881f1fa4e76b9e35c2d80ab7d241183b2d6871c0
    * 'Best effort fix' for graphviz based visualizations

### Removed

### Deprecated

### Changed

### Added

### Other

---

## PM4PY 1.2.7 (2019.12.20)

### Fixed

* programming error in the alignments code
* ```should_close``` for XOR node in PT generation
* ```execute_enabled``` for parallel and OR node in PT generation
* process tree children setter function

### Removed

* ```copy.copy``` for parent nodes of childs in log generation from process tree
* windows platform reuquirement for ortools/pyarrow

### Deprecated

### Changed

* recursion depth in token-based replay invisibles exploration
* consider only fitting traces in the Align-ETConformance count
* consider all the optimal alignments (as described in the paper) and not only the first one
* moving of utilities and making the search function using Dijkstra (since we are looking for fit paths) instead of A*
* LTL checker: making existing filters more performant (A eventually B eventually C)

### Added

* LTL checker: introducing A eventually B eventually C eventually D
* LTL checker: introducing time boundaries for each arc of the eventually follows relation

### Other

___

## PM4PY 1.2.6 (2019.11.29)

### Fixed

* bug fix in the 'escaping edges' based precision

### Removed

### Deprecated

### Changed

### Added

* Pyarrow serialization integration (supporting in-memory and to .pkl file serialization)

### Other<|MERGE_RESOLUTION|>--- conflicted
+++ resolved
@@ -1,7 +1,5 @@
 # Changelog of pm4py
 
-<<<<<<< HEAD
-=======
 ## pm4py 2.2.29 (2022.09.XX)
 
 ### Added
@@ -19,7 +17,6 @@
 ---
 
 ## pm4py 2.2.28 (2022.09.02)
->>>>>>> 5092314a
 
 ## pm4py 2.3.0 (YYYY.MM.DD)
 
