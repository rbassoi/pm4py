import deprecation

from pm4py.visualization.align_table.versions import classic
from pm4py.visualization.common import gview
from pm4py.visualization.common import save as gsave

CLASSIC = "classic"

VERSIONS = {CLASSIC: classic.apply}

@deprecation.deprecated(deprecated_in='1.3.0', removed_in='2.0.0', current_version='',
<<<<<<< HEAD
                        details='Use algorithm entrypoint instead')
=======
                        details='Use visualizer module instead.')
>>>>>>> 52f23361
def apply(log, aligned_traces, variant=CLASSIC, parameters=None):
    """
    Gets the alignment table visualization from the alignments output

    Parameters
    -------------
    log
        Event log
    aligned_traces
        Aligned traces
    variant
        Variant of the algorithm to apply, possible values: classic
    parameters
        Parameters of the algorithm

    Returns
    -------------
    gviz
        Graphviz object
    """
    return VERSIONS[variant](log, aligned_traces, parameters=parameters)

@deprecation.deprecated(deprecated_in='1.3.0', removed_in='2.0.0', current_version='',
<<<<<<< HEAD
                        details='Use algorithm entrypoint instead')
=======
                        details='Use visualizer module instead.')
>>>>>>> 52f23361
def save(gviz, output_file_path):
    """
    Save the diagram

    Parameters
    -----------
    gviz
        GraphViz diagram
    output_file_path
        Path where the GraphViz output should be saved
    """
    gsave.save(gviz, output_file_path)

@deprecation.deprecated(deprecated_in='1.3.0', removed_in='2.0.0', current_version='',
<<<<<<< HEAD
                        details='Use algorithm entrypoint instead')
=======
                        details='Use visualizer module instead.')
>>>>>>> 52f23361
def view(gviz):
    """
    View the diagram

    Parameters
    -----------
    gviz
        GraphViz diagram
    """
    return gview.view(gviz)<|MERGE_RESOLUTION|>--- conflicted
+++ resolved
@@ -9,11 +9,7 @@
 VERSIONS = {CLASSIC: classic.apply}
 
 @deprecation.deprecated(deprecated_in='1.3.0', removed_in='2.0.0', current_version='',
-<<<<<<< HEAD
-                        details='Use algorithm entrypoint instead')
-=======
                         details='Use visualizer module instead.')
->>>>>>> 52f23361
 def apply(log, aligned_traces, variant=CLASSIC, parameters=None):
     """
     Gets the alignment table visualization from the alignments output
@@ -37,11 +33,7 @@
     return VERSIONS[variant](log, aligned_traces, parameters=parameters)
 
 @deprecation.deprecated(deprecated_in='1.3.0', removed_in='2.0.0', current_version='',
-<<<<<<< HEAD
-                        details='Use algorithm entrypoint instead')
-=======
                         details='Use visualizer module instead.')
->>>>>>> 52f23361
 def save(gviz, output_file_path):
     """
     Save the diagram
@@ -56,11 +48,7 @@
     gsave.save(gviz, output_file_path)
 
 @deprecation.deprecated(deprecated_in='1.3.0', removed_in='2.0.0', current_version='',
-<<<<<<< HEAD
-                        details='Use algorithm entrypoint instead')
-=======
                         details='Use visualizer module instead.')
->>>>>>> 52f23361
 def view(gviz):
     """
     View the diagram
