--- conflicted
+++ resolved
@@ -253,17 +253,12 @@
                 incoming_dict[seq_flow_id] = (nodes_dict[incoming_dict[seq_flow_id][0]], incoming_dict[seq_flow_id][1], incoming_dict[seq_flow_id][2], incoming_dict[seq_flow_id][3], incoming_dict[seq_flow_id][4])
         for seq_flow_id in outgoing_dict:
             if outgoing_dict[seq_flow_id][0] in nodes_dict:
-<<<<<<< HEAD
-                outgoing_dict[seq_flow_id] = (nodes_dict[outgoing_dict[seq_flow_id][0]], outgoing_dict[seq_flow_id][1], outgoing_dict[seq_flow_id][2], outgoing_dict[seq_flow_id][3], outgoing_dict[seq_flow_id][4])
-
-=======
                 outgoing_dict[seq_flow_id] = (nodes_dict[outgoing_dict[seq_flow_id][0]], outgoing_dict[seq_flow_id][1], outgoing_dict[seq_flow_id][2], outgoing_dict[seq_flow_id][3])
 
         # also supports flows without waypoints
         flows_without_waypoints = set(flow_info).union(set(outgoing_dict).intersection(set(incoming_dict)))
         for flow_id in flows_without_waypoints:
             flow_info[flow_id] = []
->>>>>>> a4ad9b7f
 
         for flow_id in flow_info:
             if flow_id in outgoing_dict and flow_id in incoming_dict:
