__doc__ = """
The ``pm4py.write`` module contains all funcationality related to writing files/objects to disk.
"""

import warnings
import deprecation

from pm4py.objects.bpmn.obj import BPMN
from pm4py.objects.log.obj import EventLog, EventStream
from pm4py.objects.ocel.obj import OCEL
from pm4py.objects.petri_net.obj import PetriNet, Marking
from pm4py.objects.process_tree.obj import ProcessTree
from pm4py.utils import __event_log_deprecation_warning
import pandas as pd
from typing import Union, Optional, Collection, Tuple, Dict
from pm4py.util import constants
from pm4py.util.pandas_utils import check_is_pandas_dataframe, check_pandas_dataframe_columns
from pm4py.objects.log.obj import XESExtension


def write_xes(log: Union[EventLog, pd.DataFrame], file_path: str, case_id_key: str = "case:concept:name", extensions: Optional[Collection[XESExtension]] = None, encoding: str = constants.DEFAULT_ENCODING, **kwargs) -> None:
    """
    Writes an event log to disk in the XES format (see `xes-standard <https://xes-standard.org/>`_)

    :param log: log object (``pandas.DataFrame``) that needs to be written to disk
    :param file_path: target file path of the event log (``.xes`` file) on disk
    :param case_id_key: column key that identifies the case identifier
    :param extensions: extensions defined for the event log
    :param encoding: the encoding to be used (default: utf-8)
        
    .. code-block:: python3

        import pm4py

        pm4py.write_xes(log, '<path_to_export_to>', case_id_key='case:concept:name')
    """
    if type(log) not in [pd.DataFrame, EventLog, EventStream]: raise Exception("the method can be applied only to a traditional event log!")
    __event_log_deprecation_warning(log)

    if check_is_pandas_dataframe(log):
        check_pandas_dataframe_columns(log, case_id_key=case_id_key)

    file_path = str(file_path)
    if not (file_path.lower().endswith("xes") or file_path.lower().endswith("xes.gz")):
        file_path = file_path + ".xes"

    parameters = {}
    for k, v in kwargs.items():
        parameters[k] = v
    parameters[constants.PARAMETER_CONSTANT_CASEID_KEY] = case_id_key
    parameters["extensions"] = extensions
    parameters["encoding"] = encoding

    from pm4py.objects.log.exporter.xes import exporter as xes_exporter
    xes_exporter.apply(log, file_path, parameters=parameters)


def write_pnml(petri_net: PetriNet, initial_marking: Marking, final_marking: Marking, file_path: str, encoding: str = constants.DEFAULT_ENCODING) -> None:
    """
    Writes a Petri net object to disk in the ``.pnml`` format (see `pnml-standard <https://www.pnml.org/>`_)

    :param petri_net: Petri net object that needs to be written to disk
    :param initial_marking: initial marking of the Petri net
    :param final_marking: final marking of the Petri net
    :param file_path: target file path on disk of the ``.pnml`` file
    :param encoding: the encoding to be used (default: utf-8)

    .. code-block:: python3

        import pm4py

        log = pm4py.write_pnml(pn, im, fm, '<path_to_export_to>')
    """
    file_path = str(file_path)
    if not file_path.lower().endswith("pnml"):
        file_path = file_path + ".pnml"

    from pm4py.objects.petri_net.exporter import exporter as petri_exporter
    petri_exporter.apply(petri_net, initial_marking, file_path, final_marking=final_marking, parameters={"encoding": encoding})


def write_ptml(tree: ProcessTree, file_path: str, encoding: str = constants.DEFAULT_ENCODING) -> None:
    """
    Writes a process tree object to disk in the ``.ptml`` format.

    :param tree: ProcessTree object that needs to be written to disk
    :param file_path: target file path on disk of the ``.ptml`` file
    :param encoding: the encoding to be used (default: utf-8)

    .. code-block:: python3

        import pm4py

        log = pm4py.write_ptml(tree, '<path_to_export_to>')
    """
    file_path = str(file_path)
    if not file_path.lower().endswith("ptml"):
        file_path = file_path + ".ptml"

    from pm4py.objects.process_tree.exporter import exporter as tree_exporter
    tree_exporter.apply(tree, file_path, parameters={"encoding": encoding})


def write_dfg(dfg: Dict[Tuple[str,str],int], start_activities:  Dict[str,int], end_activities:  Dict[str,int], file_path: str, encoding: str = constants.DEFAULT_ENCODING):
    """
    Writes a directly follows graph (DFG) object to disk in the ``.dfg`` format.

    :param dfg: directly follows relation (multiset of activity-activity pairs)
    :param start_activities: multiset tracking the number of occurrences of start activities
    :param end_activities: mulltiset tracking the number of occurrences of end activities
    :param file_path: target file path on disk to write the dfg object to
    :param encoding: the encoding to be used (default: utf-8)

    .. code-block:: python3

        import pm4py

        log = pm4py.write_dfg(dfg, sa, ea, '<path_to_export_to>')
    """
    file_path = str(file_path)
    if not file_path.lower().endswith("dfg"):
        file_path = file_path + ".dfg"

    from pm4py.objects.dfg.exporter import exporter as dfg_exporter
    dfg_exporter.apply(dfg, file_path,
                       parameters={dfg_exporter.Variants.CLASSIC.value.Parameters.START_ACTIVITIES: start_activities,
                                   dfg_exporter.Variants.CLASSIC.value.Parameters.END_ACTIVITIES: end_activities,
                                   "encoding": encoding})


def write_bpmn(model: BPMN, file_path: str, auto_layout: bool = True, encoding: str = constants.DEFAULT_ENCODING):
    """
    Writes a BPMN model object to disk in the ``.bpmn`` format.

    :param model: BPMN model to export
    :param file_path: target file path on disk to write the BPMN object to
    :param auto_layout: boolean indicating whether the model should get an auto layout (which is written to disk)
    :param encoding: the encoding to be used (default: utf-8)

    .. code-block:: python3

        import pm4py

        log = pm4py.write_bpmn(model, '<path_to_export_to>')
    """
    file_path = str(file_path)
    if not file_path.lower().endswith("bpmn"):
        file_path = file_path + ".bpmn"

    if auto_layout:
        from pm4py.objects.bpmn.layout import layouter
        model = layouter.apply(model)
    from pm4py.objects.bpmn.exporter import exporter
    exporter.apply(model, file_path, parameters={"encoding": encoding})


def write_ocel(ocel: OCEL, file_path: str, objects_path: str = None, encoding: str = constants.DEFAULT_ENCODING):
    """
    Writes an OCEL object to disk in the ``.bpmn`` format.
    Different formats are supported, including CSV (flat table), JSON-OCEL, XML-OCEL and SQLite
    (described in the site http://www.ocel-standard.org/).

    :param ocel: OCEL object to write to disk
    :param file_path: target file path on disk to write the OCEL object to
    :param objects_path: location of the objects table (only applicable in case of .csv exporting)
    :param encoding: the encoding to be used (default: utf-8)

    .. code-block:: python3

        import pm4py

        log = pm4py.write_ocel(ocel, '<path_to_export_to>')
    """
    file_path = str(file_path)

    if file_path.lower().endswith("csv"):
        return write_ocel_csv(ocel, file_path, objects_path, encoding=encoding)
    elif file_path.lower().endswith("jsonocel"):
        return write_ocel_json(ocel, file_path, encoding=encoding)
    elif file_path.lower().endswith("xmlocel"):
        return write_ocel_xml(ocel, file_path, encoding=encoding)
    elif file_path.lower().endswith("sqlite"):
        return write_ocel_sqlite(ocel, file_path, encoding=encoding)
    raise Exception("unsupported file format")


def write_ocel_csv(ocel: OCEL, file_path: str, objects_path: str, encoding: str = constants.DEFAULT_ENCODING):
    """
    Writes an OCEL object to disk in the ``.csv`` file format.
    The OCEL object is exported into two separate files, i.e., one event table and one objects table.
    Both file paths should be specified

    :param ocel: OCEL object
    :param file_path: target file path on disk to write the event table to
    :param objects_path: target file path on disk to write the objects table to
    :param encoding: the encoding to be used (default: utf-8)

    .. code-block:: python3

        import pm4py

        log = pm4py.write_ocel_csv(ocel, '<path_to_export_events_to>', '<path_to_export_objects_to>')
    """
    file_path = str(file_path)
    if not file_path.lower().endswith("csv"):
        file_path = file_path + ".csv"

    from pm4py.objects.ocel.exporter.csv import exporter as csv_exporter
    return csv_exporter.apply(ocel, file_path, objects_path=objects_path, parameters={"encoding": encoding})


def write_ocel_json(ocel: OCEL, file_path: str, encoding: str = constants.DEFAULT_ENCODING):
    """
    Writes an OCEL object to disk in the ``.json`` file format (exported as ``.oceljson`` file).

    :param ocel: OCEL object
    :param file_path: target file path on disk to write the OCEL object to
    :param encoding: the encoding to be used (default: utf-8)

    .. code-block:: python3

        import pm4py

        log = pm4py.write_ocel_json(ocel, '<path_to_export_to>')
    """
    file_path = str(file_path)
    if not file_path.lower().endswith("jsonocel"):
        file_path = file_path + ".jsonocel"

    from pm4py.objects.ocel.exporter.jsonocel import exporter as jsonocel_exporter
<<<<<<< HEAD
    return jsonocel_exporter.apply(ocel, file_path, variant=jsonocel_exporter.Variants.CLASSIC, parameters={"encoding": encoding})
=======

    is_ocel20 = ocel.is_ocel20()
    variant = jsonocel_exporter.Variants.OCEL20 if is_ocel20 else jsonocel_exporter.Variants.CLASSIC

    return jsonocel_exporter.apply(ocel, file_path, variant=variant)
>>>>>>> f0240670


def write_ocel_xml(ocel: OCEL, file_path: str, encoding: str = constants.DEFAULT_ENCODING):
    """
    Writes an OCEL object to disk in the ``.xml`` file format (exported as ``.ocelxml`` file).

    :param ocel: OCEL object
    :param file_path: target file path on disk to write the OCEL object to
    :param encoding: the encoding to be used (default: utf-8)

    .. code-block:: python3

        import pm4py

        log = pm4py.write_ocel_xml(ocel, '<path_to_export_to>')
    """
    file_path = str(file_path)
    if not file_path.lower().endswith("xmlocel"):
        file_path = file_path + ".xmlocel"

    from pm4py.objects.ocel.exporter.xmlocel import exporter as xmlocel_exporter
    return xmlocel_exporter.apply(ocel, file_path, variant=xmlocel_exporter.Variants.CLASSIC, parameters={"encoding": encoding})


def write_ocel_sqlite(ocel: OCEL, file_path: str, encoding: str = constants.DEFAULT_ENCODING):
    """
    Writes an OCEL object to disk to a ``SQLite`` database (exported as ``.sqlite`` file).

    :param ocel: OCEL object
    :param file_path: target file path to the SQLite datbaase
    :param encoding: the encoding to be used (default: utf-8)

    .. code-block:: python3

        import pm4py

        log = pm4py.write_ocel_sqlite(ocel, '<path_to_export_to>')
    """
    file_path = str(file_path)
    if not file_path.lower().endswith("sqlite"):
        file_path = file_path + ".sqlite"

    from pm4py.objects.ocel.exporter.sqlite import exporter as sqlite_exporter
    return sqlite_exporter.apply(ocel, file_path, variant=sqlite_exporter.Variants.PANDAS_EXPORTER, parameters={"encoding": encoding})


def write_ocel2(ocel: OCEL, file_path: str, encoding: str = constants.DEFAULT_ENCODING):
    """
    Writes an OCEL2.0 object to disk

    :param ocel: OCEL object
    :param file_path: target file path to the SQLite datbaase
    :param encoding: the encoding to be used (default: utf-8)

    .. code-block:: python3

        import pm4py

        log = pm4py.write_ocel2(ocel, '<path_to_export_to>')
    """
    file_path = str(file_path)

    if file_path.lower().endswith("sqlite"):
        return write_ocel2_sqlite(ocel, file_path, encoding=encoding)
    elif file_path.lower().endswith("xml") or file_path.lower().endswith("xmlocel"):
<<<<<<< HEAD
        return write_ocel2_xml(ocel, file_path, encoding=encoding)
=======
        return write_ocel2_xml(ocel, file_path)
    elif file_path.lower().endswith("jsonocel"):
        return write_ocel_json(ocel, file_path)
>>>>>>> f0240670


def write_ocel2_sqlite(ocel: OCEL, file_path: str, encoding: str = constants.DEFAULT_ENCODING):
    """
    Writes an OCEL2.0 object to disk to a ``SQLite`` database (exported as ``.sqlite`` file).

    :param ocel: OCEL object
    :param file_path: target file path to the SQLite datbaase
    :param encoding: the encoding to be used (default: utf-8)

    .. code-block:: python3

        import pm4py

        log = pm4py.write_ocel2_sqlite(ocel, '<path_to_export_to>')
    """
    file_path = str(file_path)
    if not file_path.lower().endswith("sqlite"):
        file_path = file_path + ".sqlite"

    from pm4py.objects.ocel.exporter.sqlite import exporter as sqlite_exporter
    return sqlite_exporter.apply(ocel, file_path, variant=sqlite_exporter.Variants.OCEL20, parameters={"encoding": encoding})


def write_ocel2_xml(ocel: OCEL, file_path: str, encoding: str = constants.DEFAULT_ENCODING):
    """
    Writes an OCEL2.0 object to disk to an ``XML`` file (exported as ``.xmlocel`` file).

    :param ocel: OCEL object
    :param file_path: target file path to the XML file
    :param encoding: the encoding to be used (default: utf-8)

    .. code-block:: python3

        import pm4py

        log = pm4py.write_ocel2_xml(ocel, '<path_to_export_to>')
    """
    file_path = str(file_path)
    if not file_path.lower().endswith("xml") and not file_path.lower().endswith("xmlocel"):
        file_path = file_path + ".xmlocel"

    from pm4py.objects.ocel.exporter.xmlocel import exporter as xml_exporter
    return xml_exporter.apply(ocel, file_path, variant=xml_exporter.Variants.OCEL20, parameters={"encoding": encoding})<|MERGE_RESOLUTION|>--- conflicted
+++ resolved
@@ -228,15 +228,11 @@
         file_path = file_path + ".jsonocel"
 
     from pm4py.objects.ocel.exporter.jsonocel import exporter as jsonocel_exporter
-<<<<<<< HEAD
-    return jsonocel_exporter.apply(ocel, file_path, variant=jsonocel_exporter.Variants.CLASSIC, parameters={"encoding": encoding})
-=======
 
     is_ocel20 = ocel.is_ocel20()
     variant = jsonocel_exporter.Variants.OCEL20 if is_ocel20 else jsonocel_exporter.Variants.CLASSIC
 
-    return jsonocel_exporter.apply(ocel, file_path, variant=variant)
->>>>>>> f0240670
+    return jsonocel_exporter.apply(ocel, file_path, variant=variant, parameters={"encoding": encoding})
 
 
 def write_ocel_xml(ocel: OCEL, file_path: str, encoding: str = constants.DEFAULT_ENCODING):
@@ -302,13 +298,9 @@
     if file_path.lower().endswith("sqlite"):
         return write_ocel2_sqlite(ocel, file_path, encoding=encoding)
     elif file_path.lower().endswith("xml") or file_path.lower().endswith("xmlocel"):
-<<<<<<< HEAD
         return write_ocel2_xml(ocel, file_path, encoding=encoding)
-=======
-        return write_ocel2_xml(ocel, file_path)
     elif file_path.lower().endswith("jsonocel"):
-        return write_ocel_json(ocel, file_path)
->>>>>>> f0240670
+        return write_ocel_json(ocel, file_path, encoding=encoding)
 
 
 def write_ocel2_sqlite(ocel: OCEL, file_path: str, encoding: str = constants.DEFAULT_ENCODING):
