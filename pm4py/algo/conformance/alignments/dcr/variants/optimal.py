"""
This module contains the object-oriented implementation of the Optimal Alignments algorithm,
based on the paper by Axel Kjeld Fjelrad Christfort and Tijs Slaats [1].

Overview:
The implementation encapsulates the core components of the algorithm and provides.

The calculation of the alignments and graph-trace handling are encapsulated in separate,
dedicated classes, thereby facilitating modularity and reuse.
Central to the module are the following classes:

- `LogAlignment`: A simplified interface to perform optimal alignment through the other classes.
- `TraceAlignment`: Serves as the primary interface for interacting with the algorithm.
  orchestrating the alignment process and providing access to performance metrics.
- `TraceHandler`: Manages the conversion and handling of event traces, preparing them for alignment.
- `DCRGraphHandler`: Encapsulates operations and checks on DCR graphs relevant for the alignment.
- `Alignment`: Implements the actual algorithm, managing the search space, and constructing optimal alignments.

The module's classes interact to process an input DCR graph and a trace abd execute the alignment algorithm. This process helps in understanding how closely the behavior described by
the trace matches the behavior allowed by the DCR graph, which is essential in the analysis and optimization of business processes.

References
----------
.. [1]
    A. K. F. Christfort, T. Slaats, "Efficient Optimal Alignment Between Dynamic Condition Response Graphs and Traces",
    in Business Process Management, Springer International Publishing, 2023, pp. 3-19.
    DOI <https://doi.org/10.1007/978-3-031-41620-0_1>_.
"""
import time

import pandas as pd
from copy import deepcopy, copy
from typing import Optional, Dict, Any, Union, List, Tuple
from heapq import heappop, heappush
from enum import Enum

from pm4py.objects.dcr.obj import DcrGraph
from pm4py.objects.dcr.semantics import DCRSemantics
from pm4py.util import constants, xes_constants, exec_utils
from pm4py.objects.log.obj import EventLog, Trace
from pm4py.objects.conversion.log import converter as log_converter


class LogAlignment:
    """
    The LogAlignment provides the simplified interface to perform optimal alignment for DCR graphs, with a provided event log.
    Calls TraceAlignment for each trace to compute optimal alignment for each trace.

    After intilializing Log alignment, can call perform_log_alignment() to execute the alignment process for all traces in log
    which returns a list of result for each alignment procedure

    Example usage:
        \nDefine your instances of DCR graph and trace representation as 'graph' and 'trace'\n
        align_log = LogAlignment(log, parameters)\n
        alignment_result = align_log.perform_log_alignment(graph, parameters)\n

    Note:
    - The user is expected to have a basic understanding of DCR graphs and trace alignment in the context of process mining.

    Attributes:
<<<<<<< HEAD
        traces (list[Tuple]): the list of traces as tuples.
        Trace_alignments (list[Alignments]): Instance that holds the result of the alignment processes, initialized as an empty list [].
=======
        traces (list): the list of traces as tuples.
        Trace_alignments (list[Alignment]): Instance that holds the result of the alignment processes, initialized as an empty list [].
>>>>>>> 551bb1e9

    Methods:
        perform_log_alignment(graph, parameters): Performs trace alignment for a log against the DCR graph and returns the list of alignment results.
    """

    def __init__(self, log: Union[EventLog, pd.DataFrame], parameters: Optional[Dict] = None):
        """
        Initializes the LogAlignment instance for performing alignment of traces in an event log.

        This constructor converts the provided log into a list of traces, each represented as a tuple of activities.
        It extracts the activities using the 'activity_key' and groups events into traces using the 'case_id_key'.

        Parameters:
            log (Union[EventLog, pd.DataFrame]): The event log to be aligned. Can be in the form of a pandas DataFrame
                                                 or an EventLog object.
            parameters (Optional[Dict]): Optional parameters for the log conversion, such as custom activity and case
                                         ID keys. The default values are taken from the constants module if not provided.

        Attributes:
            self.traces (List[Tuple[Any]]): A list of traces where each trace is represented as a tuple of activities.
            self.traceAlignments (List[TraceAlignment]): A list to store TraceAlignment objects after performing alignment.
                                                    Initially empty.
        """
        activity_key = exec_utils.get_param_value(Parameters.ACTIVITY_KEY, parameters, xes_constants.DEFAULT_NAME_KEY)
        case_id_key = exec_utils.get_param_value(Parameters.CASE_ID_KEY, parameters, constants.CASE_CONCEPT_NAME)
        if isinstance(log, pd.DataFrame):
            self.traces = list(log.groupby(case_id_key)[activity_key].apply(tuple))
        else:
            log = log_converter.apply(log, variant=log_converter.Variants.TO_EVENT_LOG, parameters=parameters)
            self.traces = [tuple(x[activity_key] for x in trace) for trace in log]
        self.trace_alignments = []

    def perform_log_alignment(self, graph: DcrGraph, parameters: Optional[Dict] = None):
        """
        Processes an event log and applies a specific operation to each trace.

        This method iterates through all traces in the log, and performs alignment operations,
        and store it in a list

        Parameters:
            graph (DcrGraph): the event log used for aligning the traces
            parameters (Optional[Dict]): A dictionary of parameters that control the behavior of the trace processing.
                                         This can include custom activity and case ID keys, among others.

        Returns:
            List[Dict]: a list of dictionaries containing info on alignment and move fitness
        """
        aligned_traces = []
        for trace in self.traces:
            trace_alignment = TraceAlignment(graph, trace, parameters=parameters)
            self.trace_alignments.append(trace_alignment)
<<<<<<< HEAD
=======
            start = time.perf_counter()
>>>>>>> 551bb1e9
            aligned_traces.append(trace_alignment.perform_alignment())
        return aligned_traces

class TraceAlignment:
    """
    The TraceAlignment class provides a simplified interface to perform optimal alignment for DCR graphs,
    abstracting the complexity of direct interactions with the DCRGraphHandler, TraceHandler, and Alignment classes.

    Users should initialize TraceAlignment with a DCR_Graph object and a trace object, which can be a list of events, a Pandas DataFrame,
    an EventLog, or a Trace. Optional parameters can also be passed to customize the processing, such as specifying custom activity
    and case ID keys.

    After initializing TraceAlignment, users can call perform_alignment() to execute the alignment process, which returns the result of
    the alignment procedure.

    Example usage:
        Define your instances of DCR graph and trace representation as 'graph' and 'trace'
        facade = Facade(graph, trace)
        alignment_result = facade.perform_alignment()

    Note:
    - The user is expected to have a basic understanding of DCR graphs and trace alignment in the context of process mining.

    Attributes:
        graph_handler (DCRGraphHandler): Handler for DCR graph operations.
        trace_handler (TraceHandler): Handler for trace operations.
        alignment (Alignment): Instance that holds the result of the alignment process, initialized to None.

    Methods:
        perform_alignment(): Performs trace alignment against the DCR graph and returns the alignment result.
    """

    def __init__(self, graph: DcrGraph, trace: Union[List[Tuple[str]], pd.DataFrame, EventLog, Trace],
                 parameters: Optional[Dict] = None):
        """
        Initializes the facade with a DCR graph and a trace to be processed.

        The facade serves as a simplified interface to perform alignment between
        the provided DCR graph and the trace, handling the creation and coordination
        of the necessary handler objects.

        Parameters
        ----------
        graph : DcrGraph
            The DCR graph against which the trace will be aligned. The graph should
            encapsulate the behavior model.
        trace : Union[List[Dict[str, Any]], pd.DataFrame, EventLog, Trace]
            The trace to be aligned with the DCR graph. The trace can be in various
            forms, such as a list of dictionaries representing events, a pandas
            DataFrame, an EventLog object, or a Trace object.
        parameters : Optional[Dict], optional
            A dictionary of parameters that can be used to fine-tune the handling
            of the graph and trace. The exact parameters that can be provided will
            depend on the implementation of the DCRGraphHandler and TraceHandler.

        Attributes
        ----------
        self.graph_handler : DCRGraphHandler
            An instance of DCRGraphHandler to manage operations related to the DCR graph.
        self.trace_handler : TraceHandler
            An instance of TraceHandler to manage the conversion and processing of the trace.
        self.alignment : Alignment or None
            An instance of the Alignment class that will be initialized after
            perform_alignment is called. This will hold the result of the trace
            alignment against the DCR graph.
        """
        self.graph_handler = DCRGraphHandler(graph)
        self.trace_handler = TraceHandler(trace, parameters)
        self.alignment = None  # This will hold an instance of Alignment class after perform_alignment is called

    def perform_alignment(self):
        # Perform the alignment process and store the result in the self.alignment attribute
        self.alignment = Alignment(self.graph_handler, self.trace_handler)
        return self.alignment.apply_trace()


class Parameters(Enum):
    """
    Enumeration that defines keys and constants for various parameters used in the alignment process.

    Attributes:
        CASE_ID_KEY: The key used to identify the case ID in the event log.
        ACTIVITY_KEY: The key used to identify the activity in the event log.
        SYNC_COST: The cost of a synchronous move during the alignment.
        MODEL_COST: The cost of a model move during the alignment.
        LOG_COST: The cost of a log move during the alignment.
    """
    CASE_ID_KEY = constants.PARAMETER_CONSTANT_CASEID_KEY
    ACTIVITY_KEY = constants.PARAMETER_CONSTANT_ACTIVITY_KEY
    SYNC_COST = 0
    MODEL_COST = 1
    LOG_COST = 1


class Outputs(Enum):
    """
    Enumeration that defines constants for various outputs of the alignment process.

    Attributes:
        ALIGNMENT: The key for accessing the final alignment from the result.
        COST: The key for accessing the total cost of the alignment.
        VISITED: The key for accessing the number of visited states during the alignment process.
        CLOSED: The key for accessing the number of closed states during the alignment process.
        GLOBAL_MIN: The key for accessing the global minimum cost encountered during the alignment.
    """
    ALIGNMENT = "alignment"
    COST = "cost"
    VISITED = "visited_states"
    CLOSED = "closed"
    GLOBAL_MIN = "global_min"
    MODEL_MOVE_FITNESS = 'move_model_fitness'
    LOG_MOVE_FITNESS = 'move_log_fitness'


class TraceHandler:
    """
        TraceHandler is responsible for managing and converting traces into a format suitable
        for the alignment algorithm. This class provides functionalities to check if the trace is
        empty, retrieve the first activity from the trace, and convert the trace format as needed.

        A trace can be provided as a list of dictionaries, a pandas DataFrame, an EventLog, or a Trace object.
        The TraceHandler takes care of converting these into a uniform internal representation.

        Attributes
        ----------
        trace : Tuple[Any] | Trace
            The trace to be managed and converted. It's stored internally in a list of dictionaries
            regardless of the input format.
        activity_key : str
            The key to identify activities within the trace data.

        Methods
        -------
        is_empty() -> bool:
            Checks if the trace is empty (contains no events).

        get_first_activity() -> Any:
            Retrieves the first activity from the trace, if available.

        convert_trace(activity_key, case_id_key, parameters):
            Converts the trace into a tuple-based format required for processing by the alignment algorithm.
            This conversion handles both DataFrame and Event Log traces and can be configured via parameters.

        Parameters
        ----------
        trace : Tuple[str] | Trace
            The initial trace data provided in one of the acceptable formats.
        parameters : Optional[Dict]
            Optional parameters for trace conversion. These can define the keys for activity and case ID within
            the trace data and can include other conversion-related parameters.
        """

    def __init__(self, trace: Union[Tuple[str], Trace],
                 parameters: Optional[Dict] = None):
        """
        Initializes the TraceHandler object, converting the input trace into a standard format
        and storing the specified parameters.

        The conversion process varies depending on the type of trace input provided. The trace is
        converted to a list of dictionary records for consistent internal processing.

        Parameters
        ----------
        trace : Tuple[str] | Trace
            The initial trace data provided in one of: Pandas DataFrame, an EventLog, or a single Trace.
        parameters : Optional[Dict]
            Optional parameters for trace conversion. These can define the keys for activity and case ID within
            the trace data and can include other conversion-related parameters. If None or not a dictionary,
            defaults will be used.

        The activity key used in the trace is determined by the provided parameters or defaults to
        a standard key from the xes_constants if not specified.
        """
        if parameters is None or not isinstance(parameters, dict):
            parameters = {}

        self.activity_key = parameters.get(Parameters.ACTIVITY_KEY.value, xes_constants.DEFAULT_NAME_KEY)

        if isinstance(trace, Trace):
            self.trace = tuple(event[self.activity_key] for event in trace)
        else:
            self.trace = trace

    def is_empty(self) -> bool:
        return not bool(self.trace)

    def get_first_activity(self) -> Any:
        return self.trace[0] if self.trace else None


class DCRGraphHandler:
    """
        DCRGraphHandler manages operations on a DCR graph within the context of an alignment algorithm.
        It provides methods to check if an event is enabled, if the graph is in an accepting state,
        and to execute an event on the graph.

        The DCR graph follows the semantics defined in the DCR semantics module, and this class
        acts as an interface to apply these semantics for the purpose of alignment computation.

        Attributes
        ----------
        graph : DcrGraph
            The DCR graph on which the operations are to be performed.

        Methods
        -------
        is_enabled(event: Any) -> bool:
            Determines if an event is enabled in the current state of the DCR graph.

        is_accepting() -> bool:
            Checks if the current state of the DCR graph is an accepting state.

        execute(event: Any, curr_graph) -> Any:
            Executes an event on the DCR graph, which may result in a transition to a new state.
            If the execution is not possible, it returns the current graph state.

        Parameters
        ----------
        graph : DcrGraph
            An instance of a DCR_Graph object which the handler will manage and manipulate.

        Raises
        ------
        TypeError
            If the provided graph is not an instance of DCR_Graph.
        """

    def __init__(self, graph: DcrGraph):
        if not isinstance(graph, DcrGraph):
            raise TypeError(f"Expected a DCR_Graph object, got {type(graph)} instead")
        self.graph = graph

    def is_enabled(self, event: Any) -> bool:
        return DCRSemantics.is_enabled(event, self.graph)

    def enabled(self):
        return DCRSemantics.enabled(self.graph)

    def is_accepting(self) -> bool:
        return DCRSemantics.is_accepting(self.graph)

    def execute(self, event: Any, curr_graph) -> Any:
        new_graph = DCRSemantics.execute(curr_graph, event)
        if not new_graph:
            return curr_graph
        return new_graph

class Alignment:
    def __init__(self, graph_handler: DCRGraphHandler, trace_handler: TraceHandler, parameters: Optional[Dict] = None):
        """
        Initialize the Alignment instance.
        This constructor initializes the alignment with the provided DCR graph and trace handlers. It sets up
        all necessary data structures for computing the alignment and its costs.

        Parameters
        ----------
        graph_handler : DCRGraphHandler
            An instance of DCRGraphHandler to manage the DCR graph.
        trace_handler : TraceHandler
            An instance of TraceHandler to manage the event log trace.
        parameters : Optional[Dict]
            A dictionary of parameters to configure the alignment process. Defaults are used if None.
        """
        self.graph_handler = graph_handler

        if parameters is None:
            parameters = {}
        activity_key = exec_utils.get_param_value(Parameters.ACTIVITY_KEY, parameters, xes_constants.DEFAULT_NAME_KEY)
        parameters[Parameters.ACTIVITY_KEY.value] = activity_key

        self.trace_handler = TraceHandler(trace_handler.trace, parameters)

        self.open_set = []
        self.max_cost = []
        self.global_min = float('inf')
        self.closed_set = {}
        self.visited_states = set()
        self.new_moves = []
        self.final_alignment = []
        self.initial_marking = deepcopy(self.graph_handler.graph.marking)

    def handle_state(self, curr_cost, curr_graph, curr_trace, event, moves, move_type=None):
        """
        Manages the transition to a new state in the alignment algorithm based on the specified move type.
        It computes the new state, checks for execution equivalency to avoid re-processing, and if unique,
        updates the visited states and the priority queue for further processing.

        Parameters
        ----------
        curr_cost : int
            The current cost of the alignment.
        curr_graph : DcrGraph
            The current state of the DCR graph.
        curr_trace : list
            The current state of the trace.
        event : Any
                The event from the trace that is being considered in the current alignment step.
        moves : list
            The list of moves made so far.
        move_type : str, optional
            The type of move to make. This should be one of "sync", "model", or "log". Default is None.

        Returns
        -------
        None

        Raises
        ------
        None

        Notes
        -----
        - This method interfaces with the `get_new_state` method to compute the new state.
        - It employs a heap-based priority queue to manage the processing order of states based on their costs.
        - Execution equivalency check is performed to reduce redundant processing of similar states.
        """
        if moves is None:
            moves = []

        new_cost, new_graph, new_trace, new_move = self.get_new_state(curr_cost, curr_graph, curr_trace, event,
                                                                      move_type)

        state_representation = (str(new_graph), tuple(map(str, new_trace)))
        if state_representation not in self.visited_states:
            self.visited_states.add(state_representation)
            new_moves = moves + [new_move]
            heappush(self.open_set,(new_cost, new_graph, new_trace, str(new_graph), new_moves))

    def get_new_state(self, curr_cost, curr_marking, curr_trace, event, move_type):
        """
        Computes the new state of the alignment algorithm based on the current state and
        the specified move type. The new state includes the updated cost, graph, trace,
        and move. This method handles three types of moves: synchronous, model, and log.

        Parameters
        ----------
        curr_cost : int
            The current cost of the alignment.
        curr_graph : DcrGraph
            The current state of the DCR graph.
        curr_trace : list
            The current state of the trace.
        moves : list
            The list of moves made so far.
        move_type : str
            The type of move to make. This should be one of "sync", "model", or "log".

        Returns
        -------
        tuple
            A tuple containing four elements:
            - new_cost : int, the updated cost of the alignment.
            - new_graph : DCR_Graph, the updated state of the DCR graph.
            - new_trace : list, the updated state of the trace.
            - new_move : tuple, a tuple representing the move made, formatted as (move_type, first_activity).

        Example
        -------
        new_cost, new_graph, new_trace, new_move = get_new_state(curr_cost, curr_graph, curr_trace, moves, "sync")

        """
        new_cost = curr_cost
        self.graph_handler.graph.marking = deepcopy(curr_marking)
        new_graph = self.graph_handler.graph
        new_trace = curr_trace
        new_move = None
        if move_type == "sync":
            new_cost += Parameters.SYNC_COST.value
            new_move = ('sync', event)
            new_trace = curr_trace[1:]
            new_graph = self.graph_handler.execute(event, new_graph)

        elif move_type == "model":
            new_cost += Parameters.MODEL_COST.value
            new_move = ('model', event)
            new_graph = self.graph_handler.execute(event, new_graph)

        elif move_type == "log":
            new_cost += Parameters.LOG_COST.value
            new_move = ('log', event)
            new_trace = curr_trace[1:]

        return new_cost, deepcopy(new_graph.marking), new_trace, new_move

    def update_closed_and_visited_sets(self, curr_cost, state_repr):
        self.closed_set[state_repr] = curr_cost

    def process_current_state(self, current):
        """
        Process the current state in the alignment process.
        This method processes the current state of the alignment, updates the graph handler
        with the current graph, and prepares the state representation for further processing.

        Parameters
        ----------
        current : Tuple
            The current state, which is a tuple containing the current cost, current graph,
            current trace, and the moves made up to this point.
        """
        curr_cost, curr_marking, curr_trace, _, moves = current
        self.graph_handler.graph.marking = deepcopy(curr_marking)
        state_repr = (str(self.graph_handler.graph.marking), tuple(map(str, curr_trace)))
        return curr_cost, curr_marking, curr_trace, state_repr, moves

    def check_accepting_conditions(self, curr_cost, is_accepting):
        """
        Check if the current state meets the accepting conditions and update the global minimum cost and final alignment.

        Parameters
        ----------
        curr_cost : float
            The cost associated with the current state.
        is_accepting : bool
            Flag indicating whether the current state is an accepting state.

        Returns
        -------
        float
            The final cost if the accepting conditions are met; `float('inf')` otherwise.
        """
        if is_accepting:
            if curr_cost <= self.global_min:
                self.global_min = curr_cost
                self.final_alignment = self.new_moves

        return self.global_min


    def apply_trace(self, parameters=None):
        """
        Applies the alignment algorithm to a trace in order to find an optimal alignment
        between the DCR graph and the trace based on the algorithm outlined in the paper
        by Axel Kjeld Fjelrad Christfort and Tijs Slaats.

        Parameters
        ----------
        parameters : dict, optional
            A dictionary of parameters to configure the alignment algorithm.
            Possible keys include:
            - Parameters.ACTIVITY_KEY: Specifies the key to use for activity names in the trace data.
            - Parameters.CASE_ID_KEY: Specifies the key to use for case IDs in the trace data.
            If not provided or None, default values are used.

        Returns
        -------
        dict
            A dictionary containing the results of the alignment algorithm, with the following keys:
            - 'alignment': List of tuples representing the optimal alignment found.
            - 'cost': The cost of the optimal alignment.
            - 'visited': The number of states visited during the alignment algorithm.
            - 'closed': The number of closed states during the alignment algorithm.
            - 'global_min': The global minimum cost found during the alignment algorithm.

        Example
        -------
        result = alignment_obj.apply_trace()
        optimal_alignment = result['alignment']
        alignment_cost = result['cost']
        """
        visited, closed, cost, self.final_alignment, final_cost = 0, 0, 0, None, float('inf')
        self.open_set.append(
            (cost, deepcopy(self.graph_handler.graph.marking), self.trace_handler.trace, str(self.graph_handler.graph.marking), []))

        # perform while loop to iterate through all states
        while self.open_set:
            current = heappop(self.open_set)
            visited += 1
            result = self.process_current_state(current)
            #if the state has already been visited, and associated cost with the state is lower than skip
            if self.skip_current(result) and result is not None:
                continue
            curr_cost, curr_trace, state_repr, moves = result[0], result[2], result[3], result[4]
            #if curr_cost is greater than final cost, no reason to explore this branch
            if curr_cost > final_cost:
                continue
            self.update_closed_and_visited_sets(curr_cost, state_repr)
            closed += 1
            self.trace_handler.trace = curr_trace
            if self.graph_handler.is_accepting() and self.trace_handler.is_empty():
                self.new_moves = moves
                final_cost = self.check_accepting_conditions(curr_cost, self.graph_handler.is_accepting())
                self.max_cost = final_cost

            self.perform_moves(curr_cost, current, moves)
        return self.construct_results(visited, closed, final_cost)

    def skip_current(self, result):
        #if state is visited, and cost is the same skip
        curr_cost, state_repr = result[0], result[3]
        visitCost = self.closed_set.get(state_repr,float("inf"))
        return visitCost <= curr_cost and visitCost is not float("inf")

    def perform_moves(self, curr_cost, current, moves):
        """
        Defines available moves based on the trace and model state.

        This method determines which moves are possible (synchronous, model, or log moves)
        so that they can be processed accordingly. Each move type is defined as:
        - Synchronous (sync): The activity is both in the trace and the model, and is currently enabled.
        - Model move: The activity is enabled in the model but not in the trace.
        - Log move: The activity is in the trace but not enabled in the model.

        Parameters
        ----------
        curr_cost : float
            The cost associated with the current state before performing any moves.
        current : tuple
            The current state represented as a tuple containing the following:
            - current[0]: The current cumulative cost associated with the trace.
            - current[1]: The current state of the graph representing the model.
            - current[2]: The current position in the trace.
            - current[3]: A placeholder for additional information (if any).
            - current[4]: The list of moves performed to reach this state.
        moves : list
            The list of moves performed so far to reach the current state. This will be updated with new moves
            as they are performed.

        """
        self.graph_handler.graph.marking = current[1]
        first_activity = self.graph_handler.graph.get_event(self.trace_handler.get_first_activity())
        enabled = self.graph_handler.enabled()
        is_enabled = self.graph_handler.is_enabled(first_activity)
        if first_activity:
            if is_enabled:
                self.handle_state(curr_cost, current[1], current[2], first_activity, moves, "sync")
                return
            self.handle_state(curr_cost, current[1], current[2], first_activity, moves, "log")
        for event in enabled:
            self.handle_state(curr_cost, current[1], current[2], event, moves, "model")

    def construct_results(self, visited, closed, final_cost):
        """
        Constructs a dictionary of results from the alignment process containing various metrics
        and outcomes, such as the final alignment, its cost, and statistics about the search process.

        Parameters
        ----------
        visited : int
            The number of states visited during the alignment process.
        closed : int
            The number of states that were closed (i.e., fully processed and will not be revisited).
        final_cost : float
            The cost associated with the final alignment obtained.

        Returns
        -------
        dict
            A dictionary with keys corresponding to various outputs of the alignment process:
            - 'alignment': The final alignment between the process model and the trace.
            - 'cost': The cost of the final alignment   .
            - 'visited': The total number of visited states.
            - 'closed': The total number of closed states.
            - 'model move fitness': the fitness provided that model moves are used
            - 'log move fitness': the fitness provided by the log moves
        """

        self.graph_handler.graph.marking = self.initial_marking
        model_moves = 0
        log_moves = 0
        sync_moves = 0
        for move in self.final_alignment:
            sync_moves += 1 if move[0] == 'sync' else 0
            model_moves += 1 if move[0] == 'model' else 0
            log_moves += 1 if move[0] == 'log' else 0
        print(self.final_alignment)
        return {
            Outputs.ALIGNMENT.value: self.final_alignment,
            Outputs.COST.value: final_cost,
            Outputs.VISITED.value: visited,
            Outputs.CLOSED.value: closed,
            Outputs.GLOBAL_MIN.value: self.global_min,
            Outputs.MODEL_MOVE_FITNESS.value: 1 - model_moves/(model_moves+sync_moves) if model_moves > 0 else 1,
            Outputs.LOG_MOVE_FITNESS.value: 1 - log_moves / (log_moves + sync_moves) if log_moves > 0 else 1
        }

def apply(trace_or_log: Union[pd.DataFrame,EventLog,Trace], graph: DcrGraph, parameters=None):
    """
    Applies an alignment operation on a given trace or log against a specified DCR graph.

    Depending on the type of input, this function handles the alignment of a single trace or multiple traces contained
    in an event log. For a single trace, it creates an instance of TraceAlignment and performs the alignment.
    For an event log, it initializes a LogAlignment object and aligns each trace contained within.

    Parameters:
        trace_or_log (Union[pd.DataFrame, EventLog, Trace]): The event log or single trace to align.
        graph (DcrGraph): The DCR graph against which the alignment is to be performed.
        parameters (Optional[Dict]): A dictionary of parameters for the alignment (default is None).

    Returns:
        - If a single trace is provided, returns the result of the TraceAlignment.
        - If an event log is provided, returns a list of results from LogAlignment for each trace.
    """
    if isinstance(trace_or_log, Trace):
        alignment = TraceAlignment(graph, trace_or_log, parameters=parameters)
        return alignment.perform_alignment()
    else:
        alignment = LogAlignment(trace_or_log, parameters=parameters)
        return alignment.perform_log_alignment(graph, parameters=parameters)


def get_diagnostics_dataframe(log: EventLog, conf_result: List[Dict[str, Any]], parameters=None) -> pd.DataFrame:
    """
    Gets the diagnostics dataframe from a log and the conformance results

    Parameters
    --------------
    log
        Event log
    conf_result
        Results of conformance checking
    variant
        Variant to be used:
        - Variants.CLASSIC
    parameters
        Variant-specific parameters

    Returns
    --------------
    diagn_dataframe
        Diagnostics dataframe
    """
    if parameters is None:
        parameters = {}

    case_id_key = exec_utils.get_param_value(Parameters.CASE_ID_KEY, parameters,
                                             xes_constants.DEFAULT_TRACEID_KEY)

    import pandas as pd
    diagn_stream = []
    for index in range(len(log)):
        case_id = log[index].attributes[case_id_key]
        log_move_Fitness = conf_result[index][Outputs.LOG_MOVE_FITNESS.value]
        no_constr_total = conf_result[index][Outputs.MODEL_MOVE_FITNESS.value]
        diagn_stream.append({"case_id": case_id, "move_log_fitness": log_move_Fitness, "move_model_fitness": no_constr_total})

    return pd.DataFrame(diagn_stream)<|MERGE_RESOLUTION|>--- conflicted
+++ resolved
@@ -26,7 +26,6 @@
     in Business Process Management, Springer International Publishing, 2023, pp. 3-19.
     DOI <https://doi.org/10.1007/978-3-031-41620-0_1>_.
 """
-import time
 
 import pandas as pd
 from copy import deepcopy, copy
@@ -58,13 +57,8 @@
     - The user is expected to have a basic understanding of DCR graphs and trace alignment in the context of process mining.
 
     Attributes:
-<<<<<<< HEAD
         traces (list[Tuple]): the list of traces as tuples.
         Trace_alignments (list[Alignments]): Instance that holds the result of the alignment processes, initialized as an empty list [].
-=======
-        traces (list): the list of traces as tuples.
-        Trace_alignments (list[Alignment]): Instance that holds the result of the alignment processes, initialized as an empty list [].
->>>>>>> 551bb1e9
 
     Methods:
         perform_log_alignment(graph, parameters): Performs trace alignment for a log against the DCR graph and returns the list of alignment results.
@@ -116,10 +110,6 @@
         for trace in self.traces:
             trace_alignment = TraceAlignment(graph, trace, parameters=parameters)
             self.trace_alignments.append(trace_alignment)
-<<<<<<< HEAD
-=======
-            start = time.perf_counter()
->>>>>>> 551bb1e9
             aligned_traces.append(trace_alignment.perform_alignment())
         return aligned_traces
 
@@ -579,6 +569,7 @@
         optimal_alignment = result['alignment']
         alignment_cost = result['cost']
         """
+
         visited, closed, cost, self.final_alignment, final_cost = 0, 0, 0, None, float('inf')
         self.open_set.append(
             (cost, deepcopy(self.graph_handler.graph.marking), self.trace_handler.trace, str(self.graph_handler.graph.marking), []))
@@ -604,6 +595,7 @@
                 self.max_cost = final_cost
 
             self.perform_moves(curr_cost, current, moves)
+
         return self.construct_results(visited, closed, final_cost)
 
     def skip_current(self, result):
@@ -684,7 +676,6 @@
             sync_moves += 1 if move[0] == 'sync' else 0
             model_moves += 1 if move[0] == 'model' else 0
             log_moves += 1 if move[0] == 'log' else 0
-        print(self.final_alignment)
         return {
             Outputs.ALIGNMENT.value: self.final_alignment,
             Outputs.COST.value: final_cost,
