--- conflicted
+++ resolved
@@ -1,4 +1,3 @@
-<<<<<<< HEAD
 '''
     This file is part of PM4Py (More Info: https://pm4py.fit.fraunhofer.de).
 
@@ -15,8 +14,6 @@
     You should have received a copy of the GNU General Public License
     along with PM4Py.  If not, see <https://www.gnu.org/licenses/>.
 '''
-from pm4py.objects.dfg.retrieval import log as log_calc
-=======
 from collections import Counter
 from enum import Enum
 from statistics import mean, median, stdev
@@ -30,7 +27,6 @@
     START_TIMESTAMP_KEY = constants.PARAMETER_CONSTANT_START_TIMESTAMP_KEY
     TIMESTAMP_KEY = constants.PARAMETER_CONSTANT_TIMESTAMP_KEY
     AGGREGATION_MEASURE = "aggregationMeasure"
->>>>>>> 6ffeefcc
 
 
 def apply(log, parameters=None):
