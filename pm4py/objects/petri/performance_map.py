--- conflicted
+++ resolved
@@ -420,11 +420,8 @@
         Dictionary where each transition label is associated to performance measures
     """
     from pm4py.algo.conformance.tokenreplay import algorithm as token_replay
-<<<<<<< HEAD
-=======
     from pm4py.statistics.variants.log import get as variants_get
 
->>>>>>> 8f38e397
     variants_idx = variants_get.get_variants_from_log_trace_idx(log)
     aligned_traces = token_replay.apply(log, net, im, fm)
     element_statistics = single_element_statistics(log, net, im,
