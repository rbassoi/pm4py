'''
    This file is part of PM4Py (More Info: https://pm4py.fit.fraunhofer.de).

    PM4Py is free software: you can redistribute it and/or modify
    it under the terms of the GNU General Public License as published by
    the Free Software Foundation, either version 3 of the License, or
    (at your option) any later version.

    PM4Py is distributed in the hope that it will be useful,
    but WITHOUT ANY WARRANTY; without even the implied warranty of
    MERCHANTABILITY or FITNESS FOR A PARTICULAR PURPOSE.  See the
    GNU General Public License for more details.

    You should have received a copy of the GNU General Public License
    along with PM4Py.  If not, see <https://www.gnu.org/licenses/>.
'''
import uuid

from lxml import etree

from pm4py.objects.petri_net.obj import Marking
from pm4py.objects.petri_net.obj import PetriNet, ResetNet, InhibitorNet
from pm4py.objects.petri_net import properties as petri_properties
from pm4py.util import constants


def export_petri_tree(petrinet, marking, final_marking=None, export_prom5=False, parameters=None):
    """
    Export a Petrinet to a XML tree

    Parameters
    ----------
    petrinet: :class:`pm4py.entities.petri.petrinet.PetriNet`
        Petri net
    marking: :class:`pm4py.entities.petri.petrinet.Marking`
        Marking
    final_marking: :class:`pm4py.entities.petri.petrinet.Marking`
        Final marking (optional)
    export_prom5
        Enables exporting PNML files in a format that is ProM5-friendly
    parameters
        Other parameters of the algorithm

    Returns
    ----------
    tree
        XML tree
    """
    if parameters is None:
        parameters = {}

    if final_marking is None:
        final_marking = Marking()

    root = etree.Element("pnml")
    net = etree.SubElement(root, "net")
    net.set("id", petrinet.name)
    netname = etree.SubElement(net, "name")
    netnametext = etree.SubElement(netname, "text")
    netnametext.text = petrinet.name
    net.set("type", "http://www.pnml.org/version-2009/grammar/pnmlcoremodel")
    if export_prom5 is True:
        page = net
    else:
        page = etree.SubElement(net, "page")
        page.set("id", "n0")
    places_map = {}
    for place in petrinet.places:
        places_map[place] = place.name
        pl = etree.SubElement(page, "place")
        pl.set("id", place.name)
        pl_name = etree.SubElement(pl, "name")
        pl_name_text = etree.SubElement(pl_name, "text")
        pl_name_text.text = place.properties[
            constants.PLACE_NAME_TAG] if constants.PLACE_NAME_TAG in place.properties else place.name
        if place in marking:
            pl_initial_marking = etree.SubElement(pl, "initialMarking")
            pl_initial_marking_text = etree.SubElement(pl_initial_marking, "text")
            pl_initial_marking_text.text = str(marking[place])
        if constants.LAYOUT_INFORMATION_PETRI in place.properties:
            graphics = etree.SubElement(pl, "graphics")
            position = etree.SubElement(graphics, "position")
            position.set("x", str(place.properties[constants.LAYOUT_INFORMATION_PETRI][0][0]))
            position.set("y", str(place.properties[constants.LAYOUT_INFORMATION_PETRI][0][1]))
            dimension = etree.SubElement(graphics, "dimension")
            dimension.set("x", str(place.properties[constants.LAYOUT_INFORMATION_PETRI][1][0]))
            dimension.set("y", str(place.properties[constants.LAYOUT_INFORMATION_PETRI][1][1]))
    transitions_map = {}
    for transition in petrinet.transitions:
        transitions_map[transition] = transition.name
        trans = etree.SubElement(page, "transition")
        trans.set("id", transition.name)
        trans_name = etree.SubElement(trans, "name")
        trans_text = etree.SubElement(trans_name, "text")
        if constants.LAYOUT_INFORMATION_PETRI in transition.properties:
            graphics = etree.SubElement(trans, "graphics")
            position = etree.SubElement(graphics, "position")
            position.set("x", str(transition.properties[constants.LAYOUT_INFORMATION_PETRI][0][0]))
            position.set("y", str(transition.properties[constants.LAYOUT_INFORMATION_PETRI][0][1]))
            dimension = etree.SubElement(graphics, "dimension")
            dimension.set("x", str(transition.properties[constants.LAYOUT_INFORMATION_PETRI][1][0]))
            dimension.set("y", str(transition.properties[constants.LAYOUT_INFORMATION_PETRI][1][1]))
        if constants.STOCHASTIC_DISTRIBUTION in transition.properties:
            random_variable = transition.properties[constants.STOCHASTIC_DISTRIBUTION]
            stochastic_information = etree.SubElement(trans, "toolspecific")
            stochastic_information.set("tool", "StochasticPetriNet")
            stochastic_information.set("version", "0.2")
            distribution_type = etree.SubElement(stochastic_information, "property")
            distribution_type.set("key", "distributionType")
            distribution_type.text = random_variable.get_distribution_type()
            if not random_variable.get_distribution_type() == "IMMEDIATE":
                distribution_parameters = etree.SubElement(stochastic_information, "property")
                distribution_parameters.set("key", "distributionParameters")
                distribution_parameters.text = random_variable.get_distribution_parameters()
            distribution_priority = etree.SubElement(stochastic_information, "property")
            distribution_priority.set("key", "priority")
            distribution_priority.text = str(random_variable.get_priority())
            distribution_invisible = etree.SubElement(stochastic_information, "property")
            distribution_invisible.set("key", "invisible")
            distribution_invisible.text = str(True if transition.label is None else False).lower()
            distribution_weight = etree.SubElement(stochastic_information, "property")
            distribution_weight.set("key", "weight")
            distribution_weight.text = str(random_variable.get_weight())
        if transition.label is not None:
            trans_text.text = transition.label
        else:
            trans_text.text = transition.name
            tool_specific = etree.SubElement(trans, "toolspecific")
            tool_specific.set("tool", "ProM")
            tool_specific.set("version", "6.4")
            tool_specific.set("activity", "$invisible$")
            tool_specific.set("localNodeID", str(uuid.uuid4()))
        if export_prom5 is True:
            if transition.label is not None:
                prom5_specific = etree.SubElement(trans, "toolspecific")
                prom5_specific.set("tool", "ProM")
                prom5_specific.set("version", "5.2")
                log_event_prom5 = etree.SubElement(prom5_specific, "logevent")
                event_name = transition.label.split("+")[0]
                event_transition = transition.label.split("+")[1] if len(
                    transition.label.split("+")) > 1 else "complete"
                log_event_prom5_name = etree.SubElement(log_event_prom5, "name")
                log_event_prom5_name.text = event_name
                log_event_prom5_type = etree.SubElement(log_event_prom5, "type")
                log_event_prom5_type.text = event_transition
        # specific for data Petri nets
        if petri_properties.TRANS_GUARD in transition.properties:
            trans.set(petri_properties.TRANS_GUARD, transition.properties[petri_properties.TRANS_GUARD])
        if petri_properties.READ_VARIABLE in transition.properties:
            read_variables = transition.properties[petri_properties.READ_VARIABLE]
            for rv in read_variables:
                rv_el = etree.SubElement(trans, petri_properties.READ_VARIABLE)
                rv_el.text = rv
        if petri_properties.WRITE_VARIABLE in transition.properties:
            write_variables = transition.properties[petri_properties.WRITE_VARIABLE]
            for wv in write_variables:
                wv_el = etree.SubElement(trans, petri_properties.WRITE_VARIABLE)
                wv_el.text = wv
    for arc in petrinet.arcs:
        arc_el = etree.SubElement(page, "arc")
        arc_el.set("id", str(hash(arc)))
        if type(arc.source) is PetriNet.Place:
            arc_el.set("source", str(places_map[arc.source]))
            arc_el.set("target", str(transitions_map[arc.target]))
        else:
            arc_el.set("source", str(transitions_map[arc.source]))
            arc_el.set("target", str(places_map[arc.target]))

        if arc.weight > 1:
            inscription = etree.SubElement(arc_el, "inscription")
            arc_weight = etree.SubElement(inscription, "text")
            arc_weight.text = str(arc.weight)

        if isinstance(arc, ResetNet.ResetArc):
            element = etree.SubElement(arc_el, petri_properties.ARCTYPE)
            element_text = etree.SubElement(element, "text")
            element_text.text = petri_properties.RESET_ARC
        elif isinstance(arc, InhibitorNet.InhibitorArc):
            element = etree.SubElement(arc_el, petri_properties.ARCTYPE)
            element_text = etree.SubElement(element, "text")
            element_text.text = petri_properties.INHIBITOR_ARC

        for prop_key in arc.properties:
            if prop_key != petri_properties.ARCTYPE:
                element = etree.SubElement(arc_el, prop_key)
                element_text = etree.SubElement(element, "text")
                element_text.text = str(arc.properties[prop_key])

    if len(final_marking) > 0:
        finalmarkings = etree.SubElement(net, "finalmarkings")
        marking = etree.SubElement(finalmarkings, "marking")

        for place in final_marking:
            placem = etree.SubElement(marking, "place")
            placem.set("idref", place.name)
            placem_text = etree.SubElement(placem, "text")
            placem_text.text = str(final_marking[place])

    # specific for data Petri nets
    if petri_properties.VARIABLES in petrinet.properties:
        variables = etree.SubElement(net, "variables")
        for prop in petrinet.properties[petri_properties.VARIABLES]:
            variable = etree.SubElement(variables, "variable")
            variable.set("type", prop["type"])
            variable_name = etree.SubElement(variable, "name")
            variable_name.text = prop["name"]

    tree = etree.ElementTree(root)

    return tree


def export_petri_as_string(petrinet, marking, final_marking=None, export_prom5=False,
                           parameters=None):
    """
    Parameters
    ----------
    petrinet: :class:`pm4py.entities.petri.petrinet.PetriNet`
        Petri net
    marking: :class:`pm4py.entities.petri.petrinet.Marking`
        Marking
    final_marking: :class:`pm4py.entities.petri.petrinet.Marking`
        Final marking (optional)
    export_prom5
        Enables exporting PNML files in a format that is ProM5-friendly

    Returns
    ----------
    string
        Petri net as string
    """
    if parameters is None:
        parameters = {}

    # gets the XML tree
    tree = export_petri_tree(petrinet, marking, final_marking=final_marking,
                             export_prom5=export_prom5)

    # removing default decoding (return binary string as in other parts of the application)
    return etree.tostring(tree, xml_declaration=True, encoding=constants.DEFAULT_ENCODING)


def export_net(petrinet, marking, output_filename, final_marking=None, export_prom5=False,
               parameters=None):
    """
    Export a Petrinet to a PNML file

    Parameters
    ----------
    petrinet: :class:`pm4py.entities.petri.petrinet.PetriNet`
        Petri net
    marking: :class:`pm4py.entities.petri.petrinet.Marking`
        Marking
    final_marking: :class:`pm4py.entities.petri.petrinet.Marking`
        Final marking (optional)
    output_filename:
        Absolute output file name for saving the pnml file
    export_prom5
        Enables exporting PNML files in a format that is ProM5-friendly
    """
    if parameters is None:
        parameters = {}

    # gets the XML tree
    tree = export_petri_tree(petrinet, marking, final_marking=final_marking,
                             export_prom5=export_prom5)

    # write the tree to a file
<<<<<<< HEAD
    tree.write(output_filename, pretty_print=True, xml_declaration=True, encoding=constants.DEFAULT_ENCODING)
=======
    F = open(output_filename, "wb")
    tree.write(F, pretty_print=True, xml_declaration=True, encoding=encoding)
    F.close()
>>>>>>> b3d88dcf
<|MERGE_RESOLUTION|>--- conflicted
+++ resolved
@@ -266,10 +266,6 @@
                              export_prom5=export_prom5)
 
     # write the tree to a file
-<<<<<<< HEAD
-    tree.write(output_filename, pretty_print=True, xml_declaration=True, encoding=constants.DEFAULT_ENCODING)
-=======
     F = open(output_filename, "wb")
     tree.write(F, pretty_print=True, xml_declaration=True, encoding=encoding)
-    F.close()
->>>>>>> b3d88dcf
+    F.close()