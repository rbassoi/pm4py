--- conflicted
+++ resolved
@@ -23,12 +23,9 @@
     from tests.documentation_tests.test_doc_measures import DocMeasuresDocumentationTest
     from tests.etc_tests import ETCTest
     from tests.evaluation_tests import ProcessModelEvaluationTests
-<<<<<<< HEAD
     from tests.dec_tree_test import DecisionTreeTest
-=======
     from tests.filtering_test import LogFilteringTest
     from tests.dataframe_prefilter import DataframePrefilteringTest
->>>>>>> ee202a08
 
     test1_object = Pm4pyImportPackageTest()
     test2_object = XesImportExportTest()
@@ -46,11 +43,8 @@
     test14_object = DocMeasuresDocumentationTest()
     test17_object = ETCTest()
     test20_object = ProcessModelEvaluationTests()
-<<<<<<< HEAD
     test21_object = DecisionTreeTest()
-=======
     filtering_test = LogFilteringTest()
     prefiltering_test = DataframePrefilteringTest()
->>>>>>> ee202a08
 
     unittest.main()