<<<<<<< HEAD
'''
    PM4Py – A Process Mining Library for Python
Copyright (C) 2024 Process Intelligence Solutions UG (haftungsbeschränkt)

This program is free software: you can redistribute it and/or modify
it under the terms of the GNU Affero General Public License as
published by the Free Software Foundation, either version 3 of the
License, or any later version.

This program is distributed in the hope that it will be useful,
but WITHOUT ANY WARRANTY; without even the implied warranty of
MERCHANTABILITY or FITNESS FOR A PARTICULAR PURPOSE.  See the
GNU Affero General Public License for more details.

You should have received a copy of the GNU Affero General Public License
along with this program.  If not, see this software project's root or
visit <https://www.gnu.org/licenses/>.

Website: https://processintelligence.solutions
Contact: info@processintelligence.solutions
'''
from pm4py.algo.decision_mining import algorithm
=======
from pm4py.util import constants as pm4_constants
>>>>>>> 42371287

if pm4_constants.ENABLE_INTERNAL_IMPORTS:
    from pm4py.algo.decision_mining import algorithm

    import warnings

    if pm4_constants.SHOW_INTERNAL_WARNINGS:
        warnings.warn("The decision_mining package will be removed in a future release.")<|MERGE_RESOLUTION|>--- conflicted
+++ resolved
@@ -1,29 +1,4 @@
-<<<<<<< HEAD
-'''
-    PM4Py – A Process Mining Library for Python
-Copyright (C) 2024 Process Intelligence Solutions UG (haftungsbeschränkt)
-
-This program is free software: you can redistribute it and/or modify
-it under the terms of the GNU Affero General Public License as
-published by the Free Software Foundation, either version 3 of the
-License, or any later version.
-
-This program is distributed in the hope that it will be useful,
-but WITHOUT ANY WARRANTY; without even the implied warranty of
-MERCHANTABILITY or FITNESS FOR A PARTICULAR PURPOSE.  See the
-GNU Affero General Public License for more details.
-
-You should have received a copy of the GNU Affero General Public License
-along with this program.  If not, see this software project's root or
-visit <https://www.gnu.org/licenses/>.
-
-Website: https://processintelligence.solutions
-Contact: info@processintelligence.solutions
-'''
-from pm4py.algo.decision_mining import algorithm
-=======
 from pm4py.util import constants as pm4_constants
->>>>>>> 42371287
 
 if pm4_constants.ENABLE_INTERNAL_IMPORTS:
     from pm4py.algo.decision_mining import algorithm
