--- conflicted
+++ resolved
@@ -1,4 +1,3 @@
-<<<<<<< HEAD
 '''
     This file is part of PM4Py (More Info: https://pm4py.fit.fraunhofer.de).
 
@@ -15,12 +14,5 @@
     You should have received a copy of the GNU General Public License
     along with PM4Py.  If not, see <https://www.gnu.org/licenses/>.
 '''
-from pm4py.statistics import traces, attributes, variants, start_activities, end_activities, util, \
-    sojourn_time, concurrent_activities, eventually_follows, rework
-import pkgutil
-if pkgutil.find_loader("intervaltree"):
-    from pm4py.statistics import overlap
-=======
 from pm4py.statistics import traces, attributes, variants, start_activities, end_activities, \
-    sojourn_time, concurrent_activities, eventually_follows, rework
->>>>>>> 552c5793
+    sojourn_time, concurrent_activities, eventually_follows, rework