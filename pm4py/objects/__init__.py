<<<<<<< HEAD
from pm4py.objects import log, petri, transition_system, conversion, process_tree, random_variables, stochastic_petri
=======
from pm4py.objects import sna, log, petri, transition_system, conversion, process_tree
>>>>>>> 932a80b6
<|MERGE_RESOLUTION|>--- conflicted
+++ resolved
@@ -1,5 +1,2 @@
-<<<<<<< HEAD
-from pm4py.objects import log, petri, transition_system, conversion, process_tree, random_variables, stochastic_petri
-=======
-from pm4py.objects import sna, log, petri, transition_system, conversion, process_tree
->>>>>>> 932a80b6
+from pm4py.objects import sna, log, petri, transition_system, conversion, process_tree, random_variables, \
+    stochastic_petri