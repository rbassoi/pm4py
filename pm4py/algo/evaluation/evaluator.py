<<<<<<< HEAD
'''
    This file is part of PM4Py (More Info: https://pm4py.fit.fraunhofer.de).

    PM4Py is free software: you can redistribute it and/or modify
    it under the terms of the GNU General Public License as published by
    the Free Software Foundation, either version 3 of the License, or
    (at your option) any later version.

    PM4Py is distributed in the hope that it will be useful,
    but WITHOUT ANY WARRANTY; without even the implied warranty of
    MERCHANTABILITY or FITNESS FOR A PARTICULAR PURPOSE.  See the
    GNU General Public License for more details.

    You should have received a copy of the GNU General Public License
    along with PM4Py.  If not, see <https://www.gnu.org/licenses/>.
'''
from pm4py.algo.conformance.tokenreplay.variants import token_replay
from pm4py.algo.evaluation.generalization.variants import token_based as generalization_token_based
from pm4py.algo.evaluation.precision.variants import etconformance_token as precision_token_based
from pm4py.algo.evaluation.replay_fitness.variants import token_replay as fitness_token_based
from pm4py.algo.evaluation.simplicity.variants import arc_degree as simplicity_arc_degree
from pm4py.objects import log as log_lib
from pm4py.objects.conversion.log import converter as log_conversion
from pm4py.util import constants
from enum import Enum
from pm4py.util import exec_utils
=======
import warnings
>>>>>>> e02d5de7

warnings.warn('Please use pm4py.algo.evaluation.algorithm instead')

from pm4py.algo.evaluation.algorithm import *<|MERGE_RESOLUTION|>--- conflicted
+++ resolved
@@ -1,33 +1,4 @@
-<<<<<<< HEAD
-'''
-    This file is part of PM4Py (More Info: https://pm4py.fit.fraunhofer.de).
-
-    PM4Py is free software: you can redistribute it and/or modify
-    it under the terms of the GNU General Public License as published by
-    the Free Software Foundation, either version 3 of the License, or
-    (at your option) any later version.
-
-    PM4Py is distributed in the hope that it will be useful,
-    but WITHOUT ANY WARRANTY; without even the implied warranty of
-    MERCHANTABILITY or FITNESS FOR A PARTICULAR PURPOSE.  See the
-    GNU General Public License for more details.
-
-    You should have received a copy of the GNU General Public License
-    along with PM4Py.  If not, see <https://www.gnu.org/licenses/>.
-'''
-from pm4py.algo.conformance.tokenreplay.variants import token_replay
-from pm4py.algo.evaluation.generalization.variants import token_based as generalization_token_based
-from pm4py.algo.evaluation.precision.variants import etconformance_token as precision_token_based
-from pm4py.algo.evaluation.replay_fitness.variants import token_replay as fitness_token_based
-from pm4py.algo.evaluation.simplicity.variants import arc_degree as simplicity_arc_degree
-from pm4py.objects import log as log_lib
-from pm4py.objects.conversion.log import converter as log_conversion
-from pm4py.util import constants
-from enum import Enum
-from pm4py.util import exec_utils
-=======
 import warnings
->>>>>>> e02d5de7
 
 warnings.warn('Please use pm4py.algo.evaluation.algorithm instead')
 
