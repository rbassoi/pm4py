# PM4Py Third Party Dependencies
<<<<<<< HEAD

PM4Py depends on third party libraries to implement some functionality. This document describes which libraries
PM4Py depends upon. This is a best effort attempt to describe the library's dependencies, it is subject to change as
libraries are added/removed.

| Name | URL | License | Version     |
| --------------------------- | ------------------------------------------------------------ | --------------------- |-------------|
| colorama | https://pypi.org/project/colorama | BSD License | 0.4.6       |
| contourpy | https://pypi.org/project/contourpy | BSD License | 1.2.0       |
| cycler | https://pypi.org/project/cycler | BSD License | 0.12.1      |
| deprecation | https://pypi.org/project/deprecation | Apache Software License (Apache 2) | 2.1.0       |
| fonttools | https://pypi.org/project/fonttools | MIT License (MIT) | 4.49.0      |
| graphviz | https://pypi.org/project/graphviz | MIT License (MIT) | 0.20.2      |
| intervaltree | https://pypi.org/project/intervaltree | Apache Software License (Apache License, Version 2.0) | 3.1.0       |
| kiwisolver | https://pypi.org/project/kiwisolver | BSD License | 1.4.5       |
| lxml | https://pypi.org/project/lxml | BSD License (BSD-3-Clause) | 5.1.0       |
| matplotlib | https://pypi.org/project/matplotlib | Python Software Foundation License (PSF) | 3.8.3       |
| networkx | https://pypi.org/project/networkx | BSD License | 3.2.1       |
| numpy | https://pypi.org/project/numpy | BSD License | 1.26.4      |
| packaging | https://pypi.org/project/packaging | Apache Software License, BSD License | 24.0        |
| pandas | https://pypi.org/project/pandas | BSD License | 2.2.1       |
| pillow | https://pypi.org/project/pillow | Historical Permission Notice and Disclaimer (HPND) (HPND) | 10.2.0      |
| pydotplus | https://pypi.org/project/pydotplus | MIT License (UNKNOWN) | 2.0.2       |
| pyparsing | https://pypi.org/project/pyparsing | MIT License | 3.1.2       |
| python-dateutil | https://pypi.org/project/python-dateutil | Apache Software License, BSD License (Dual License) | 2.9.0.post0 |
| pytz | https://pypi.org/project/pytz | MIT License (MIT) | 2024.1      |
| scipy | https://pypi.org/project/scipy | BSD License | 1.12.0      |
| six | https://pypi.org/project/six | MIT License (MIT) | 1.16.0      |
| sortedcontainers | https://pypi.org/project/sortedcontainers | Apache Software License (Apache 2.0) | 2.4.0       |
| tqdm | https://pypi.org/project/tqdm | MIT License, Mozilla Public License 2.0 (MPL 2.0) (MPL-2.0 AND MIT) | 4.66.2      |
| tzdata | https://pypi.org/project/tzdata | Apache Software License (Apache-2.0) | 2024.1      |
=======
    
    PM4Py depends on third party libraries to implement some functionality. This document describes which libraries
    PM4Py depends upon. This is a best effort attempt to describe the library's dependencies, it is subject to change as
    libraries are added/removed.
    
    | Name | URL | License | Version |
    | --------------------------- | ------------------------------------------------------------ | --------------------------- | ------------------- |
    | colorama | https://pypi.org/project/colorama | BSD License | 0.4.6 |
| contourpy | https://pypi.org/project/contourpy | BSD License | 1.3.0 |
| cycler | https://pypi.org/project/cycler | BSD License | 0.12.1 |
| deprecation | https://pypi.org/project/deprecation | Apache Software License (Apache 2) | 2.1.0 |
| fonttools | https://pypi.org/project/fonttools | MIT License (MIT) | 4.54.1 |
| graphviz | https://pypi.org/project/graphviz | MIT License (MIT) | 0.20.3 |
| intervaltree | https://pypi.org/project/intervaltree | Apache Software License (Apache License, Version 2.0) | 3.1.0 |
| kiwisolver | https://pypi.org/project/kiwisolver | BSD License | 1.4.7 |
| lxml | https://pypi.org/project/lxml | BSD License (BSD-3-Clause) | 5.3.0 |
| matplotlib | https://pypi.org/project/matplotlib | Python Software Foundation License | 3.9.2 |
| networkx | https://pypi.org/project/networkx | BSD License | 3.4.2 |
| numpy | https://pypi.org/project/numpy | BSD License | 2.1.3 |
| packaging | https://pypi.org/project/packaging | Apache Software License, BSD License | 24.1 |
| pandas | https://pypi.org/project/pandas | BSD License | 2.2.3 |
| pillow | https://pypi.org/project/pillow | CMU License (MIT-CMU) (MIT-CMU) | 11.0.0 |
| pydotplus | https://pypi.org/project/pydotplus | MIT License (UNKNOWN) | 2.0.2 |
| pyparsing | https://pypi.org/project/pyparsing | MIT License | 3.2.0 |
| python-dateutil | https://pypi.org/project/python-dateutil | Apache Software License, BSD License (Dual License) | 2.9.0.post0 |
| pytz | https://pypi.org/project/pytz | MIT License (MIT) | 2024.2 |
| scipy | https://pypi.org/project/scipy | BSD License | 1.14.1 |
| setuptools | https://pypi.org/project/setuptools | MIT License | 75.3.0 |
| six | https://pypi.org/project/six | MIT License (MIT) | 1.16.0 |
| sortedcontainers | https://pypi.org/project/sortedcontainers | Apache Software License (Apache 2.0) | 2.4.0 |
| tqdm | https://pypi.org/project/tqdm | MIT License, Mozilla Public License 2.0 (MPL 2.0) (MPL-2.0 AND MIT) | 4.66.6 |
| tzdata | https://pypi.org/project/tzdata | Apache Software License (Apache-2.0) | 2024.2 |
| wheel | https://pypi.org/project/wheel | MIT License | 0.44.0 |
>>>>>>> a4ad9b7f
<|MERGE_RESOLUTION|>--- conflicted
+++ resolved
@@ -1,37 +1,4 @@
 # PM4Py Third Party Dependencies
-<<<<<<< HEAD
-
-PM4Py depends on third party libraries to implement some functionality. This document describes which libraries
-PM4Py depends upon. This is a best effort attempt to describe the library's dependencies, it is subject to change as
-libraries are added/removed.
-
-| Name | URL | License | Version     |
-| --------------------------- | ------------------------------------------------------------ | --------------------- |-------------|
-| colorama | https://pypi.org/project/colorama | BSD License | 0.4.6       |
-| contourpy | https://pypi.org/project/contourpy | BSD License | 1.2.0       |
-| cycler | https://pypi.org/project/cycler | BSD License | 0.12.1      |
-| deprecation | https://pypi.org/project/deprecation | Apache Software License (Apache 2) | 2.1.0       |
-| fonttools | https://pypi.org/project/fonttools | MIT License (MIT) | 4.49.0      |
-| graphviz | https://pypi.org/project/graphviz | MIT License (MIT) | 0.20.2      |
-| intervaltree | https://pypi.org/project/intervaltree | Apache Software License (Apache License, Version 2.0) | 3.1.0       |
-| kiwisolver | https://pypi.org/project/kiwisolver | BSD License | 1.4.5       |
-| lxml | https://pypi.org/project/lxml | BSD License (BSD-3-Clause) | 5.1.0       |
-| matplotlib | https://pypi.org/project/matplotlib | Python Software Foundation License (PSF) | 3.8.3       |
-| networkx | https://pypi.org/project/networkx | BSD License | 3.2.1       |
-| numpy | https://pypi.org/project/numpy | BSD License | 1.26.4      |
-| packaging | https://pypi.org/project/packaging | Apache Software License, BSD License | 24.0        |
-| pandas | https://pypi.org/project/pandas | BSD License | 2.2.1       |
-| pillow | https://pypi.org/project/pillow | Historical Permission Notice and Disclaimer (HPND) (HPND) | 10.2.0      |
-| pydotplus | https://pypi.org/project/pydotplus | MIT License (UNKNOWN) | 2.0.2       |
-| pyparsing | https://pypi.org/project/pyparsing | MIT License | 3.1.2       |
-| python-dateutil | https://pypi.org/project/python-dateutil | Apache Software License, BSD License (Dual License) | 2.9.0.post0 |
-| pytz | https://pypi.org/project/pytz | MIT License (MIT) | 2024.1      |
-| scipy | https://pypi.org/project/scipy | BSD License | 1.12.0      |
-| six | https://pypi.org/project/six | MIT License (MIT) | 1.16.0      |
-| sortedcontainers | https://pypi.org/project/sortedcontainers | Apache Software License (Apache 2.0) | 2.4.0       |
-| tqdm | https://pypi.org/project/tqdm | MIT License, Mozilla Public License 2.0 (MPL 2.0) (MPL-2.0 AND MIT) | 4.66.2      |
-| tzdata | https://pypi.org/project/tzdata | Apache Software License (Apache-2.0) | 2024.1      |
-=======
     
     PM4Py depends on third party libraries to implement some functionality. This document describes which libraries
     PM4Py depends upon. This is a best effort attempt to describe the library's dependencies, it is subject to change as
@@ -64,5 +31,4 @@
 | sortedcontainers | https://pypi.org/project/sortedcontainers | Apache Software License (Apache 2.0) | 2.4.0 |
 | tqdm | https://pypi.org/project/tqdm | MIT License, Mozilla Public License 2.0 (MPL 2.0) (MPL-2.0 AND MIT) | 4.66.6 |
 | tzdata | https://pypi.org/project/tzdata | Apache Software License (Apache-2.0) | 2024.2 |
-| wheel | https://pypi.org/project/wheel | MIT License | 0.44.0 |
->>>>>>> a4ad9b7f
+| wheel | https://pypi.org/project/wheel | MIT License | 0.44.0 |