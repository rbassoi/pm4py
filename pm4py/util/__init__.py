'''
    This file is part of PM4Py (More Info: https://pm4py.fit.fraunhofer.de).

    PM4Py is free software: you can redistribute it and/or modify
    it under the terms of the GNU General Public License as published by
    the Free Software Foundation, either version 3 of the License, or
    (at your option) any later version.

    PM4Py is distributed in the hope that it will be useful,
    but WITHOUT ANY WARRANTY; without even the implied warranty of
    MERCHANTABILITY or FITNESS FOR A PARTICULAR PURPOSE.  See the
    GNU General Public License for more details.

    You should have received a copy of the GNU General Public License
    along with PM4Py.  If not, see <https://www.gnu.org/licenses/>.
'''
<<<<<<< HEAD

from pm4py.util import variants_util, lp, constants, points_subset, business_hours, regex, xes_constants, vis_utils, \
    dt_parsing, colors, exec_utils, pandas_utils, typing
=======
from pm4py.util import variants_util, lp, constants, points_subset, business_hours, xes_constants, vis_utils, \
    dt_parsing, colors, exec_utils, pandas_utils, typing, compression
>>>>>>> bd670908
<|MERGE_RESOLUTION|>--- conflicted
+++ resolved
@@ -14,11 +14,5 @@
     You should have received a copy of the GNU General Public License
     along with PM4Py.  If not, see <https://www.gnu.org/licenses/>.
 '''
-<<<<<<< HEAD
-
-from pm4py.util import variants_util, lp, constants, points_subset, business_hours, regex, xes_constants, vis_utils, \
-    dt_parsing, colors, exec_utils, pandas_utils, typing
-=======
 from pm4py.util import variants_util, lp, constants, points_subset, business_hours, xes_constants, vis_utils, \
-    dt_parsing, colors, exec_utils, pandas_utils, typing, compression
->>>>>>> bd670908
+    dt_parsing, colors, exec_utils, pandas_utils, typing, compression