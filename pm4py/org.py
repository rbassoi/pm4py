--- conflicted
+++ resolved
@@ -14,13 +14,10 @@
     You should have received a copy of the GNU General Public License
     along with PM4Py.  If not, see <https://www.gnu.org/licenses/>.
 '''
-<<<<<<< HEAD
-=======
 __doc__ = """
 The ``pm4py.org`` module contains the organizational analysis techniques offered in ``pm4py``
 """
 
->>>>>>> a51bda8b
 from typing import Union
 
 import pandas as pd
