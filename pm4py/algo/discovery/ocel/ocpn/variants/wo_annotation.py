from pm4py.objects.ocel.obj import OCEL
from pm4py.algo.discovery.ocel.ocdfg.variants import classic as ocdfg_discovery
from pm4py.algo.discovery.inductive import algorithm as inductive_miner
from enum import Enum
from pm4py.util import exec_utils
from pm4py.objects.ocel import constants as ocel_constants
from collections import Counter
from typing import Optional, Dict, Any
from pm4py.objects.dfg.obj import DFG
from pm4py.objects.conversion.process_tree import converter as tree_converter
from pm4py.algo.conformance.tokenreplay import algorithm as token_based_replay
from pm4py.objects.ocel.util import flattening
from copy import copy


class Parameters(Enum):
    EVENT_ACTIVITY = ocel_constants.PARAM_EVENT_ACTIVITY
    OBJECT_TYPE = ocel_constants.PARAM_OBJECT_TYPE
    INDUCTIVE_MINER_VARIANT = "inductive_miner_variant"
    DOUBLE_ARC_THRESHOLD = "double_arc_threshold"
    DIAGNOSTICS_WITH_TBR = "diagnostics_with_token_based_replay"


def apply(ocel: OCEL, parameters: Optional[Dict[Any, Any]] = None) -> Dict[str, Any]:
    """
    Discovers an object-centric Petri net (without annotation) from the given object-centric event log,
    using the Inductive Miner as process discovery algorithm.

    Reference paper: van der Aalst, Wil MP, and Alessandro Berti. "Discovering object-centric Petri nets." Fundamenta informaticae 175.1-4 (2020): 1-40.

    Parameters
    -----------------
    ocel
        Object-centric event log
    parameters
        Parameters of the algorithm, including:
        - Parameters.EVENT_ACTIVITY => the activity attribute to be used
        - Parameters.OBJECT_TYPE => the object type attribute to be used
        - Parameters.DOUBLE_ARC_THRESHOLD => the threshold for the attribution of the "double arc", as
        described in the paper.
        - Parameters.DIAGNOSTICS_WITH_TBR => performs token-based replay and stores the result in the return dict

    Returns
    -----------------
    ocpn
        Object-centric Petri net model, presented as a dictionary of properties:
        - activities: complete set of activities derived from the object-centric event log
        - object_types: complete set of object types derived from the object-centric event log
        - edges: dictionary connecting each object type to a set of directly-followed arcs between activities (expressed as tuples,
                  e.g., (act1, act2)). Every pair of activities is linked to some sets:
                - event_pairs: the tuples of event identifiers where the directly-follows arc occurs
                - total_objects: set of tuples containing two event and one object identifier, uniquely identifying an
                                  occurrence of the arc.
        - activities_indep: dictionary linking each activity, regardless of the object type, to some sets:
            - events: the event identifiers where the activity occurs
            - unique_objects: the object identifiers where the activity occurs
            - total_objects: the tuples of event and object identifiers where the activity occurs.
        - activities_ot: dictionary linking each object type to another dictionary, where the activities are linked to some sets:
            - events: the event identifiers where the activity occurs (with at least one object of the given object type)
            - unique_objects: the object identifiers of the given object type where the activity occurs
            - total_objects: the tuples of event and object identifiers where the activity occurs.
        - start_activities: dictionary linking each object type to another dictionary, where the start activities
                            of the given object type are linked to some sets:
            - events: the event identifiers where the start activity occurs (with at least one object of the given object type)
            - unique_objects: the object identifiers of the given object type where the start activity occurs
            - total_objects: the tuples of event and object identifiers where the start activity occurs.
        - end_activities: dictionary linking each object type to another dictionary, where the end activities
                          of the given object type are linked to some sets:
            - events: the event identifiers where the end activity occurs (with at least one object of the given object type)
            - unique_objects: the object identifiers of the given object type where the end activity occurs
            - total_objects: the tuples of event and object identifiers where the end activity occurs.
        - petri_nets: the accepted Petri nets (Petri net + initial marking + final marking) discovered by the process discovery algorithm
        - double_arcs_on_activity: dictionary linking each object type to another dictionary, where each arc of the Petri net
                                    is linked to a boolean (True if it is a double arc)
<<<<<<< HEAD
        - tbr_results: the results of the token-based replay operation (if required)
=======
>>>>>>> 69e6692f
    """
    if parameters is None:
        parameters = {}

    double_arc_threshold = exec_utils.get_param_value(Parameters.DOUBLE_ARC_THRESHOLD, parameters, 0.8)
    inductive_miner_variant = exec_utils.get_param_value(Parameters.INDUCTIVE_MINER_VARIANT, parameters, "im")
    diagnostics_with_tbr = exec_utils.get_param_value(Parameters.DIAGNOSTICS_WITH_TBR, parameters, False)

    ocdfg_parameters = copy(parameters)
    ocdfg_parameters["compute_edges_performance"] = False
    ocpn = ocdfg_discovery.apply(ocel, parameters=ocdfg_parameters)

    petri_nets = {}
    double_arcs_on_activity = {}
    tbr_results = {}

    for ot in ocpn["object_types"]:
        activities_eo = ocpn["activities_ot"]["total_objects"][ot]

        start_activities = {x: len(y) for x, y in ocpn["start_activities"]["events"][ot].items()}
        end_activities = {x: len(y) for x, y in ocpn["end_activities"]["events"][ot].items()}
        dfg = {}
        if ot in ocpn["edges"]["event_couples"]:
            dfg = {x: len(y) for x, y in ocpn["edges"]["event_couples"][ot].items()}

        is_activity_double = {}
        for act in activities_eo:
            ev_obj_count = Counter([x[0] for x in activities_eo[act]])
            this_single_amount = 0
            for y in ev_obj_count.values():
                if y == 1:
                    this_single_amount += 1
            this_single_amount = this_single_amount / len(ev_obj_count)

            if this_single_amount <= double_arc_threshold:
                is_activity_double[act] = True
            else:
                is_activity_double[act] = False

        double_arcs_on_activity[ot] = is_activity_double

        im_parameters = copy(parameters)
        # disables the fallthroughs, as computing the model on a myriad of different object types
        # could be really expensive
        im_parameters["disable_fallthroughs"] = True
        # for performance reasons, also disable the strict sequence cut (use the normal sequence cut)
        im_parameters["disable_strict_sequence_cut"] = True
        
        process_tree = None
        flat_log = None

<<<<<<< HEAD
        if inductive_miner_variant == "im" or diagnostics_with_tbr:
=======
        if inductive_miner_variant == "im":
>>>>>>> 69e6692f
            # do the flattening only if it is required
            flat_log = flattening.flatten(ocel, ot, parameters=parameters)

        if inductive_miner_variant == "imd":
            obj = DFG()
            obj._graph = Counter(dfg)
            obj._start_activities = Counter(start_activities)
            obj._end_activities = Counter(end_activities)
            process_tree = inductive_miner.apply(obj, variant=inductive_miner.Variants.IMd, parameters=im_parameters)
        elif inductive_miner_variant == "im":
            process_tree = inductive_miner.apply(flat_log, parameters=im_parameters)

        petri_net = tree_converter.apply(process_tree, parameters=parameters)
<<<<<<< HEAD

        if diagnostics_with_tbr:
            tbr_parameters = copy(parameters)
            tbr_parameters["enable_pltr_fitness"] = True
            tbr_parameters["show_progress_bar"] = False

            replayed_traces, place_fitness_per_trace, transition_fitness_per_trace, notexisting_activities_in_model = token_based_replay.apply(
                flat_log, petri_net[0], petri_net[1], petri_net[2], parameters=tbr_parameters)
            place_diagnostics = {place: {"m": 0, "r": 0, "c": 0, "p": 0} for place in place_fitness_per_trace}
            trans_count = {trans: 0 for trans in petri_net[0].transitions}
            # computes the missing, remaining, consumed, and produced tokens per place.
            for place, res in place_fitness_per_trace.items():
                place_diagnostics[place]['m'] += res['m']
                place_diagnostics[place]['r'] += res['r']
                place_diagnostics[place]['c'] += res['c']
                place_diagnostics[place]['p'] += res['p']

            # counts the number of times a transition has been fired during the replay.
            for trace in replayed_traces:
                for trans in trace['activated_transitions']:
                    trans_count[trans] += 1

            tbr_results[ot] = (place_diagnostics, trans_count)
=======
>>>>>>> 69e6692f
        
        petri_nets[ot] = petri_net

    ocpn["petri_nets"] = petri_nets
    ocpn["double_arcs_on_activity"] = double_arcs_on_activity
    ocpn["tbr_results"] = tbr_results

    return ocpn<|MERGE_RESOLUTION|>--- conflicted
+++ resolved
@@ -72,10 +72,6 @@
         - petri_nets: the accepted Petri nets (Petri net + initial marking + final marking) discovered by the process discovery algorithm
         - double_arcs_on_activity: dictionary linking each object type to another dictionary, where each arc of the Petri net
                                     is linked to a boolean (True if it is a double arc)
-<<<<<<< HEAD
-        - tbr_results: the results of the token-based replay operation (if required)
-=======
->>>>>>> 69e6692f
     """
     if parameters is None:
         parameters = {}
@@ -127,11 +123,7 @@
         process_tree = None
         flat_log = None
 
-<<<<<<< HEAD
-        if inductive_miner_variant == "im" or diagnostics_with_tbr:
-=======
         if inductive_miner_variant == "im":
->>>>>>> 69e6692f
             # do the flattening only if it is required
             flat_log = flattening.flatten(ocel, ot, parameters=parameters)
 
@@ -145,32 +137,6 @@
             process_tree = inductive_miner.apply(flat_log, parameters=im_parameters)
 
         petri_net = tree_converter.apply(process_tree, parameters=parameters)
-<<<<<<< HEAD
-
-        if diagnostics_with_tbr:
-            tbr_parameters = copy(parameters)
-            tbr_parameters["enable_pltr_fitness"] = True
-            tbr_parameters["show_progress_bar"] = False
-
-            replayed_traces, place_fitness_per_trace, transition_fitness_per_trace, notexisting_activities_in_model = token_based_replay.apply(
-                flat_log, petri_net[0], petri_net[1], petri_net[2], parameters=tbr_parameters)
-            place_diagnostics = {place: {"m": 0, "r": 0, "c": 0, "p": 0} for place in place_fitness_per_trace}
-            trans_count = {trans: 0 for trans in petri_net[0].transitions}
-            # computes the missing, remaining, consumed, and produced tokens per place.
-            for place, res in place_fitness_per_trace.items():
-                place_diagnostics[place]['m'] += res['m']
-                place_diagnostics[place]['r'] += res['r']
-                place_diagnostics[place]['c'] += res['c']
-                place_diagnostics[place]['p'] += res['p']
-
-            # counts the number of times a transition has been fired during the replay.
-            for trace in replayed_traces:
-                for trans in trace['activated_transitions']:
-                    trans_count[trans] += 1
-
-            tbr_results[ot] = (place_diagnostics, trans_count)
-=======
->>>>>>> 69e6692f
         
         petri_nets[ot] = petri_net
 
