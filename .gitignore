--- conflicted
+++ resolved
@@ -136,16 +136,4 @@
 .pyre/
 
 # Renovate bot
-renovate.json5
-# project specific
-datasets/
-models/
-notebooks_projects/
-personal_projects/
-<<<<<<< HEAD
-nirdizati/
-=======
-
-# macOS system files
-.DS_Store
->>>>>>> 014c071d
+renovate.json5