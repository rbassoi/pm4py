--- conflicted
+++ resolved
@@ -159,25 +159,16 @@
         'networkx',
         'numpy',
         'pandas',
+        "pm4pycvxopt>=0.0.9; python_version < '3.8'",
         'pulp<=2.1',
         'pydotplus',
         'pytz',
-<<<<<<< HEAD
-        'intervaltree',
-        "jsonpickle",
-        "deprecation",
-        "stringdist",
-        "pm4pycvxopt>=0.0.9; python_version < '3.8'",
-        'tqdm',
-        "sympy",
-        "stringdist"
-=======
         'pyvis',
         'scikit-learn',
         'scipy',
         'stringdist',
-        'sympy'
->>>>>>> 03e0d565
+        'sympy',
+        'tqdm'
     ],
     project_urls={
         'Documentation': 'http://www.pm4py.org',
