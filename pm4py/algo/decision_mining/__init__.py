--- conflicted
+++ resolved
@@ -14,12 +14,8 @@
     You should have received a copy of the GNU General Public License
     along with PM4Py.  If not, see <https://www.gnu.org/licenses/>.
 '''
-<<<<<<< HEAD
-from pm4py.algo.decision_mining import algorithm
-=======
 from pm4py.algo.decision_mining import algorithm
 
 import warnings
 
-warnings.warn("The decision_mining package will be removed in a future release.")
->>>>>>> a51bda8b
+warnings.warn("The decision_mining package will be removed in a future release.")