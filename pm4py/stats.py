--- conflicted
+++ resolved
@@ -1,4 +1,3 @@
-<<<<<<< HEAD
 '''
     This file is part of PM4Py (More Info: https://pm4py.fit.fraunhofer.de).
 
@@ -15,13 +14,11 @@
     You should have received a copy of the GNU General Public License
     along with PM4Py.  If not, see <https://www.gnu.org/licenses/>.
 '''
-=======
 from typing import Dict, Union, List, Tuple
 
 import pandas as pd
 
 from pm4py.objects.log.log import EventLog, Trace
->>>>>>> 00c2b2ff
 from pm4py.util.pandas_utils import check_is_dataframe, check_dataframe_columns
 
 
