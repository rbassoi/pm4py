# -*- coding: utf-8 -*-
#
# Configuration file for the Sphinx documentation builder.
#
# This file does only contain a selection of the most common options. For a
# full list see the documentation:
# http://www.sphinx-doc.org/en/master/config

# -- Path setup --------------------------------------------------------------

# If extensions (or modules to document with autodoc) are in another directory,
# add these directories to sys.path here. If the directory is relative to the
# documentation root, use os.path.abspath to make it absolute, like shown here.
#
import os
import sys

sys.path.insert(0, os.path.abspath('../../'))

# -- Project information -----------------------------------------------------

project = 'PM4Py'
project_copyright = 'Fraunhofer FIT'
author = 'Fraunhofer FIT'

# The short X.Y version
version = '2.2'
# The full version, including alpha/beta/rc tags
<<<<<<< HEAD
release = '2.2.4'
=======
release = '2.2.5'
>>>>>>> a3952ec5

# -- General configuration ---------------------------------------------------

# If your documentation needs a minimal Sphinx version, state it here.
#
# needs_sphinx = '1.0'

# Add any Sphinx extension module names here, as strings. They can be
# extensions coming with Sphinx (named 'sphinx.ext.*') or your custom
# ones.
extensions = [
    'sphinx.ext.autodoc',
    'sphinx.ext.viewcode',
    'sphinx.ext.githubpages',
    'sphinx.ext.napoleon'
]

autodoc_mock_imports = ["cvxopt"]
napoleon_google_docstring = False
napoleon_use_param = False
napoleon_use_ivar = True

# Add any paths that contain templates here, relative to this directory.
templates_path = ['_templates']

# The suffix(es) of source filenames.
# You can specify multiple suffix as a list of string:
#
# source_suffix = ['.rst', '.md']
source_suffix = '.rst'

# The master toctree document.
master_doc = 'index'

# The language for content autogenerated by Sphinx. Refer to documentation
# for a list of supported languages.
#
# This is also used if you do content translation via gettext catalogs.
# Usually you set "language" from the command line for these traces.
language = None

# List of patterns, relative to source directory, that match files and
# directories to ignore when looking for source files.
# This pattern also affects html_static_path and html_extra_path .
exclude_patterns = ['tests', 'scripts']

# The name of the Pygments (syntax highlighting) style to use.
pygments_style = 'sphinx'

# -- Options for HTML output -------------------------------------------------

# The theme to use for HTML and HTML Help pages.  See the documentation for
# a list of builtin themes.
#
html_theme = 'sphinx_rtd_theme'

# Theme options are theme-specific and customize the look and feel of a theme
# further.  For a list of options available for each theme, see the
# documentation.
#
# html_theme_options = {}

# Add any paths that contain custom static files (such as style sheets) here,
# relative to this directory. They are copied after the builtin static files,
# so a file named "default.css" will overwrite the builtin "default.css".
html_static_path = ['_static']

# Custom sidebar templates, must be a dictionary that maps document names
# to template names.
#
# The default sidebars (for documents that don't match any pattern) are
# defined by theme itself.  Builtin themes are using these templates by
# default: ``['localtoc.html', 'relations.html', 'sourcelink.html',
# 'searchbox.html']``.
#
# html_sidebars = {}


# -- Options for HTMLHelp output ---------------------------------------------

# Output file base name for HTML help builder.
htmlhelp_basename = 'pm4pydoc'

# -- Options for LaTeX output ------------------------------------------------

latex_elements = {
    # The paper size ('letterpaper' or 'a4paper').
    #
    # 'papersize': 'letterpaper',

    # The font size ('10pt', '11pt' or '12pt').
    #
    # 'pointsize': '10pt',

    # Additional stuff for the LaTeX preamble.
    #
    # 'preamble': '',

    # Latex figure (float) alignment
    #
    # 'figure_align': 'htbp',
}

# Grouping the document tree into LaTeX files. List of tuples
# (source start file, target name, title,
#  author, documentclass [howto, manual, or own class]).
latex_documents = [
    (master_doc, 'pm4py.tex', 'PM4Py Documentation',
     'PM4Py @ Fraunhofer FIT', 'manual'),
]

# -- Options for manual page output ------------------------------------------

# One entry per manual page. List of tuples
# (source start file, name, description, authors, manual section).
man_pages = [
    (master_doc, 'PM4Py', 'PM4Py Documentation',
     [author], 1)
]

# -- Options for Texinfo output ----------------------------------------------

# Grouping the document tree into Texinfo files. List of tuples
# (source start file, target name, title, author,
#  dir menu entry, description, category)
texinfo_documents = [
    (master_doc, 'PM4Py', 'PM4Py Documentation',
     author, 'PM4Py', 'Process Mining for Python Documentation.',
     'Miscellaneous'),
]

# -- Extension configuration -------------------------------------------------<|MERGE_RESOLUTION|>--- conflicted
+++ resolved
@@ -26,11 +26,7 @@
 # The short X.Y version
 version = '2.2'
 # The full version, including alpha/beta/rc tags
-<<<<<<< HEAD
-release = '2.2.4'
-=======
 release = '2.2.5'
->>>>>>> a3952ec5
 
 # -- General configuration ---------------------------------------------------
 
