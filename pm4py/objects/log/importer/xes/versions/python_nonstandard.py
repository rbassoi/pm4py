--- conflicted
+++ resolved
@@ -1,8 +1,4 @@
-<<<<<<< HEAD
-from pm4py.util.dt_parsing import algorithm as dt_parse_factory
-=======
 from pm4py.util.dt_parsing import parser as dt_parser
->>>>>>> 8f38e397
 import os
 
 from pm4py.objects.log.log import EventLog, Trace, Event
