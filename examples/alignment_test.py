import os

from pm4py import util
from pm4py.algo.conformance import alignments as ali
from pm4py.algo.conformance.alignments.versions.state_equation_a_star import PARAM_MODEL_COST_FUNCTION
from pm4py.algo.conformance.alignments.versions.state_equation_a_star import PARAM_SYNC_COST_FUNCTION
from pm4py.algo.conformance.alignments.versions.state_equation_a_star import PARAM_TRACE_COST_FUNCTION
from pm4py.objects import log as log_lib
from pm4py.objects import petri as petri
from pm4py.objects.log.importer.xes import factory as xes_importer
from pm4py.objects.conversion.log import factory as log_conv


def align(trace, net, im, fm, model_cost_function, sync_cost_function):
    trace_costs = list(map(lambda e: 1000, trace))
    params = dict()
    params[util.constants.PARAMETER_CONSTANT_ACTIVITY_KEY] = log_lib.util.xes.DEFAULT_NAME_KEY
    params[PARAM_MODEL_COST_FUNCTION] = model_cost_function
    params[PARAM_TRACE_COST_FUNCTION] = trace_costs
    params[PARAM_SYNC_COST_FUNCTION] = sync_cost_function
    return ali.factory.apply_trace(trace, net, im, fm, parameters=params,
                                   version=ali.factory.VERSION_STATE_EQUATION_A_STAR)


def execute_script():
    log_path = os.path.join("..", "tests", "input_data", "running-example.xes")
    pnml_path = os.path.join("..", "tests", "input_data", "running-example.pnml")

    # log_path = 'C:/Users/bas/Documents/tue/svn/private/logs/a32_logs/a32f0n05.xes'
    # pnml_path = 'C:/Users/bas/Documents/tue/svn/private/logs/a32_logs/a32.pnml'

    log = xes_importer.import_log(log_path)
<<<<<<< HEAD
    log = log_conv.apply(log, parameters=None, variant=log_conv.TO_EVENT_LOG)
=======
    log = log_conv.apply(log, parameters=None, variant=log_conv.TO_EVENT_STREAM)
>>>>>>> 7bd0f8b7
    net, marking, fmarking = petri.importer.pnml.import_net(
        pnml_path)

    model_cost_function = dict()
    sync_cost_function = dict()
    for t in net.transitions:
        if t.label is not None:
            model_cost_function[t] = 1000
            sync_cost_function[t] = 0
        else:
            model_cost_function[t] = 1

    print(ali.factory.apply(log, net, marking, fmarking))


if __name__ == '__main__':
    execute_script()<|MERGE_RESOLUTION|>--- conflicted
+++ resolved
@@ -30,11 +30,7 @@
     # pnml_path = 'C:/Users/bas/Documents/tue/svn/private/logs/a32_logs/a32.pnml'
 
     log = xes_importer.import_log(log_path)
-<<<<<<< HEAD
-    log = log_conv.apply(log, parameters=None, variant=log_conv.TO_EVENT_LOG)
-=======
     log = log_conv.apply(log, parameters=None, variant=log_conv.TO_EVENT_STREAM)
->>>>>>> 7bd0f8b7
     net, marking, fmarking = petri.importer.pnml.import_net(
         pnml_path)
 
