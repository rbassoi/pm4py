'''
    This file is part of PM4Py (More Info: https://pm4py.fit.fraunhofer.de).

    PM4Py is free software: you can redistribute it and/or modify
    it under the terms of the GNU General Public License as published by
    the Free Software Foundation, either version 3 of the License, or
    (at your option) any later version.

    PM4Py is distributed in the hope that it will be useful,
    but WITHOUT ANY WARRANTY; without even the implied warranty of
    MERCHANTABILITY or FITNESS FOR A PARTICULAR PURPOSE.  See the
    GNU General Public License for more details.

    You should have received a copy of the GNU General Public License
    along with PM4Py.  If not, see <https://www.gnu.org/licenses/>.
'''
import datetime
from copy import copy
from enum import Enum
from random import choice
from typing import Optional, Dict, Any, Union

from pm4py.objects import petri_net
from pm4py.objects.log import obj as log_instance
from pm4py.objects.log.obj import EventLog
from pm4py.objects.petri_net.obj import PetriNet, Marking
from pm4py.util import constants
from pm4py.util import exec_utils
from pm4py.util import xes_constants


class Parameters(Enum):
    ACTIVITY_KEY = constants.PARAMETER_CONSTANT_ACTIVITY_KEY
    TIMESTAMP_KEY = constants.PARAMETER_CONSTANT_TIMESTAMP_KEY
    CASE_ID_KEY = constants.PARAMETER_CONSTANT_CASEID_KEY
    RETURN_VISITED_ELEMENTS = "return_visited_elements"
    NO_TRACES = "noTraces"
    MAX_TRACE_LENGTH = "maxTraceLength"
    PETRI_SEMANTICS = "petri_semantics"
<<<<<<< HEAD
    INITIAL_TIMESTAMP = "initial_timestamp"
    INITIAL_CASE_ID = "initial_case_id"
=======
    ADD_ONLY_IF_FM_IS_REACHED = "add_only_if_fm_is_reached"
    FM_LEQ_ACCEPTED = "fm_leq_accepted"
>>>>>>> bc315d4e


def apply_playout(net, initial_marking, no_traces=100, max_trace_length=100,
                  initial_timestamp=10000000, initial_case_id=0,
                  case_id_key=xes_constants.DEFAULT_TRACEID_KEY,
                  activity_key=xes_constants.DEFAULT_NAME_KEY, timestamp_key=xes_constants.DEFAULT_TIMESTAMP_KEY,
                  final_marking=None, return_visited_elements=False, semantics=petri_net.semantics.ClassicSemantics(),
                  add_only_if_fm_is_reached=False, fm_leq_accepted=False):
    """
    Do the playout of a Petrinet generating a log

    Parameters
    ----------
    net
        Petri net to play-out
    initial_marking
        Initial marking of the Petri net
    no_traces
        Number of traces to generate
    max_trace_length
        Maximum number of events per trace (do break)
    initial_timestamp
        Increased timestamp from 1970 for the first event
    initial_case_id
        Case id of the first event
    case_id_key
        Trace attribute that is the case ID
    activity_key
        Event attribute that corresponds to the activity
    timestamp_key
        Event attribute that corresponds to the timestamp
    final_marking
        If provided, the final marking of the Petri net
    semantics
        Semantics of the Petri net to be used (default: petri_net.semantics.ClassicSemantics())
    add_only_if_fm_is_reached
        Adds the case only if the final marking is reached
    fm_leq_accepted
        Accepts traces ending in a marking that is a superset of the final marking
    """
    # assigns to each event an increased timestamp from 1970
    curr_timestamp = initial_timestamp
    all_visited_elements = []

    i = 0
    while True:
        if len(all_visited_elements) >= no_traces:
            break

        if i >= no_traces:
            if not add_only_if_fm_is_reached:
                break

            if len(all_visited_elements) == 0:
                # likely, the final marking is not reachable, therefore terminate here the playout
                break

        visited_elements = []
        visible_transitions_visited = []

        marking = copy(initial_marking)
        while len(visible_transitions_visited) < max_trace_length:
            visited_elements.append(marking)

            if not semantics.enabled_transitions(net, marking):  # supports nets with possible deadlocks
                break
            all_enabled_trans = semantics.enabled_transitions(net, marking)
            if final_marking is not None and final_marking <= marking and (final_marking == marking or fm_leq_accepted):
                trans = choice(list(all_enabled_trans.union({None})))
            else:
                trans = choice(list(all_enabled_trans))
            if trans is None:
                break

            visited_elements.append(trans)
            if trans.label is not None:
                visible_transitions_visited.append(trans)

            marking = semantics.execute(trans, net, marking)

        if not add_only_if_fm_is_reached:
            all_visited_elements.append(tuple(visited_elements))
        elif final_marking == marking:
            all_visited_elements.append(tuple(visited_elements))
        elif final_marking <= marking and fm_leq_accepted:
            all_visited_elements.append(tuple(visited_elements))

        i = i + 1

    if return_visited_elements:
        return all_visited_elements

    log = log_instance.EventLog()

    for index, visited_elements in enumerate(all_visited_elements):
        trace = log_instance.Trace()
        trace.attributes[case_id_key] = str(index+initial_case_id)
        for element in visited_elements:
            if type(element) is PetriNet.Transition and element.label is not None:
                event = log_instance.Event()
                event[activity_key] = element.label
                event[timestamp_key] = datetime.datetime.fromtimestamp(curr_timestamp)
                trace.append(event)
                # increases by 1 second
                curr_timestamp += 1
        log.append(trace)

    return log


def apply(net: PetriNet, initial_marking: Marking, final_marking: Marking = None,
          parameters: Optional[Dict[Union[str, Parameters], Any]] = None) -> EventLog:
    """
    Do the playout of a Petrinet generating a log

    Parameters
    -----------
    net
        Petri net to play-out
    initial_marking
        Initial marking of the Petri net
    final_marking
        If provided, the final marking of the Petri net
    parameters
        Parameters of the algorithm:
            Parameters.NO_TRACES -> Number of traces of the log to generate
            Parameters.MAX_TRACE_LENGTH -> Maximum trace length
            Parameters.INITIAL_TIMESTAMP -> The first event is set with INITIAL_TIMESTAMP increased from 1970
            Parameters.INITIAL_CASE_ID -> Numeric case id for the first trace
            Parameters.PETRI_SEMANTICS -> Petri net semantics to be used (default: petri_nets.semantics.ClassicSemantics())
            Parameters.ADD_ONLY_IF_FM_IS_REACHED -> adds the case only if the final marking is reached
            Parameters.FM_LEQ_ACCEPTED -> Accepts traces ending in a marking that is a superset of the final marking
    """
    if parameters is None:
        parameters = {}
    case_id_key = exec_utils.get_param_value(Parameters.CASE_ID_KEY, parameters, xes_constants.DEFAULT_TRACEID_KEY)
    activity_key = exec_utils.get_param_value(Parameters.ACTIVITY_KEY, parameters, xes_constants.DEFAULT_NAME_KEY)
    timestamp_key = exec_utils.get_param_value(Parameters.TIMESTAMP_KEY, parameters,
                                               xes_constants.DEFAULT_TIMESTAMP_KEY)
    no_traces = exec_utils.get_param_value(Parameters.NO_TRACES, parameters, 1000)
    max_trace_length = exec_utils.get_param_value(Parameters.MAX_TRACE_LENGTH, parameters, 1000)
    initial_timestamp = exec_utils.get_param_value(Parameters.INITIAL_TIMESTAMP, parameters, 10000000)
    initial_case_id = exec_utils.get_param_value(Parameters.INITIAL_CASE_ID, parameters, 0)
    return_visited_elements = exec_utils.get_param_value(Parameters.RETURN_VISITED_ELEMENTS, parameters, False)
    semantics = exec_utils.get_param_value(Parameters.PETRI_SEMANTICS, parameters, petri_net.semantics.ClassicSemantics())
    add_only_if_fm_is_reached = exec_utils.get_param_value(Parameters.ADD_ONLY_IF_FM_IS_REACHED, parameters, False)
    fm_leq_accepted = exec_utils.get_param_value(Parameters.FM_LEQ_ACCEPTED, parameters, False)

    return apply_playout(net, initial_marking, max_trace_length=max_trace_length,
                         initial_timestamp=initial_timestamp,
                         initial_case_id=initial_case_id,
                         no_traces=no_traces,
                         case_id_key=case_id_key, activity_key=activity_key, timestamp_key=timestamp_key,
                         final_marking=final_marking, return_visited_elements=return_visited_elements,
                         semantics=semantics, add_only_if_fm_is_reached=add_only_if_fm_is_reached,
                         fm_leq_accepted=fm_leq_accepted)<|MERGE_RESOLUTION|>--- conflicted
+++ resolved
@@ -37,13 +37,8 @@
     NO_TRACES = "noTraces"
     MAX_TRACE_LENGTH = "maxTraceLength"
     PETRI_SEMANTICS = "petri_semantics"
-<<<<<<< HEAD
-    INITIAL_TIMESTAMP = "initial_timestamp"
-    INITIAL_CASE_ID = "initial_case_id"
-=======
     ADD_ONLY_IF_FM_IS_REACHED = "add_only_if_fm_is_reached"
     FM_LEQ_ACCEPTED = "fm_leq_accepted"
->>>>>>> bc315d4e
 
 
 def apply_playout(net, initial_marking, no_traces=100, max_trace_length=100,
