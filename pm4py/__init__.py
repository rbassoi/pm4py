--- conflicted
+++ resolved
@@ -1,7 +1,3 @@
-<<<<<<< HEAD
 from pm4py import algo, evaluation, objects, util, visualization, statistics
-=======
-from pm4py import algo, evaluation, objects, util, visualization
 
-__version__ = "0.1.1"
->>>>>>> 8a0a8cb9
+__version__ = "0.1.1"