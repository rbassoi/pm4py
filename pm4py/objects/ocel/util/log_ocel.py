'''
    This file is part of PM4Py (More Info: https://pm4py.fit.fraunhofer.de).

    PM4Py is free software: you can redistribute it and/or modify
    it under the terms of the GNU General Public License as published by
    the Free Software Foundation, either version 3 of the License, or
    (at your option) any later version.

    PM4Py is distributed in the hope that it will be useful,
    but WITHOUT ANY WARRANTY; without even the implied warranty of
    MERCHANTABILITY or FITNESS FOR A PARTICULAR PURPOSE.  See the
    GNU General Public License for more details.

    You should have received a copy of the GNU General Public License
    along with PM4Py.  If not, see <https://www.gnu.org/licenses/>.
'''
from enum import Enum
from pm4py.objects.log.obj import EventLog, EventStream
import pandas as pd
from typing import Optional, Dict, Any, Collection, Union
from pm4py.util import exec_utils, constants, xes_constants
from pm4py.objects.ocel.obj import OCEL
from pm4py.objects.ocel import constants as ocel_constants
from pm4py.objects.conversion.log import converter as log_converter
from copy import copy


class Parameters(Enum):
    CASE_ID_KEY = constants.PARAMETER_CONSTANT_CASEID_KEY
    CASE_ATTRIBUTE_PREFIX = constants.PARAMETER_KEY_CASE_ATTRIBUTE_PRFIX
    ACTIVITY_KEY = constants.PARAMETER_CONSTANT_ACTIVITY_KEY
    TIMESTAMP_KEY = constants.PARAMETER_CONSTANT_TIMESTAMP_KEY
    TARGET_OBJECT_TYPE = "target_object_type"
    TARGET_OBJECT_TYPE_2 = "target_object_type_2"
    LEFT_INDEX = "left_index"
    RIGHT_INDEX = "right_index"
    DIRECTION = "direction"


def from_traditional_log(log: EventLog, parameters: Optional[Dict[Any, Any]] = None) -> OCEL:
    """
    Transforms an EventLog to an OCEL

    Parameters
    -----------------
    log
        Event log
    parameters
        Parameters of the algorithm, including:
        - Parameters.TARGET_OBJECT_TYPE => the name of the object type to which the cases should be mapped
        - Parameters.ACTIVITY_KEY => the attribute to use as activity
        - Parameters.TIMESTAMP_KEY => the attribute to use as timestamp
        - Parameters.CASE_ID_KEY => the attribute to use as case identifier

    Returns
    -----------------
    ocel
        OCEL (equivalent to the provided event log)
    """
    if parameters is None:
        parameters = {}

    log = log_converter.apply(log, variant=log_converter.Variants.TO_EVENT_LOG, parameters=parameters)

    target_object_type = exec_utils.get_param_value(Parameters.TARGET_OBJECT_TYPE, parameters, "OTYPE")
    activity_key = exec_utils.get_param_value(Parameters.ACTIVITY_KEY, parameters, xes_constants.DEFAULT_NAME_KEY)
    timestamp_key = exec_utils.get_param_value(Parameters.TIMESTAMP_KEY, parameters,
                                               xes_constants.DEFAULT_TIMESTAMP_KEY)
    case_id_key = exec_utils.get_param_value(Parameters.CASE_ID_KEY, parameters, xes_constants.DEFAULT_TRACEID_KEY)

    events = []
    objects = []
    relations = []

    ev_count = 0
    for trace in log:
        case_id = trace.attributes[case_id_key]
        obj = {ocel_constants.DEFAULT_OBJECT_ID: case_id, ocel_constants.DEFAULT_OBJECT_TYPE: target_object_type}
        for attr in trace.attributes:
            if attr != case_id_key:
                obj[attr] = trace.attributes[attr]
        objects.append(obj)
        for ev in trace:
            ev_count = ev_count + 1
            activity = ev[activity_key]
            timestamp = ev[timestamp_key]
            eve = {ocel_constants.DEFAULT_EVENT_ID: str(ev_count), ocel_constants.DEFAULT_EVENT_ACTIVITY: activity,
                   ocel_constants.DEFAULT_EVENT_TIMESTAMP: timestamp}
            for attr in ev:
                if attr not in [activity, timestamp]:
                    eve[attr] = ev[attr]
            events.append(eve)
            relations.append(
                {ocel_constants.DEFAULT_EVENT_ID: str(ev_count), ocel_constants.DEFAULT_EVENT_ACTIVITY: activity,
                 ocel_constants.DEFAULT_EVENT_TIMESTAMP: timestamp, ocel_constants.DEFAULT_OBJECT_ID: case_id,
                 ocel_constants.DEFAULT_OBJECT_TYPE: target_object_type})

    events = pd.DataFrame(events)
    objects = pd.DataFrame(objects)
    relations = pd.DataFrame(relations)

    return OCEL(events=events, objects=objects, relations=relations)


def __get_events_dataframe(df: pd.DataFrame, activity_key: str, timestamp_key: str, case_id_key: str,
                           case_attribute_prefix: str, events_prefix="E") -> pd.DataFrame:
    """
    Internal method to get the events dataframe out of a traditional log stored as Pandas dataframe
    """
    columns = {case_id_key}.union(set(x for x in df.columns if not x.startswith(case_attribute_prefix)))
    df = df[columns]
    df = df.rename(columns={activity_key: ocel_constants.DEFAULT_EVENT_ACTIVITY,
                            timestamp_key: ocel_constants.DEFAULT_EVENT_TIMESTAMP,
                            case_id_key: ocel_constants.DEFAULT_OBJECT_ID})
    df[ocel_constants.DEFAULT_EVENT_ID] = events_prefix + df.index.astype(str)
    return df


def __get_objects_dataframe(df: pd.DataFrame, case_id_key: str, case_attribute_prefix: str,
                            target_object_type: str) -> pd.DataFrame:
    """
    Internal method to get the objects dataframe out of a traditional log stored as Pandas dataframe
    """
    columns = {x for x in df.columns if x.startswith(case_attribute_prefix)}
    df = df[columns]
    df = df.rename(columns={case_id_key: ocel_constants.DEFAULT_OBJECT_ID})
    df = df.groupby(ocel_constants.DEFAULT_OBJECT_ID).first().reset_index()
    df[ocel_constants.DEFAULT_OBJECT_TYPE] = target_object_type
    return df


def __get_relations_from_events(events: pd.DataFrame, target_object_type: str) -> pd.DataFrame:
    """
    Internal method to get the relations dataframe out of a traditional log stored as Pandas dataframe
    """
    relations = events[[ocel_constants.DEFAULT_EVENT_ACTIVITY, ocel_constants.DEFAULT_EVENT_TIMESTAMP,
                        ocel_constants.DEFAULT_OBJECT_ID, ocel_constants.DEFAULT_EVENT_ID]]
    relations[ocel_constants.DEFAULT_OBJECT_TYPE] = target_object_type
    return relations


def from_traditional_pandas(df: pd.DataFrame, parameters: Optional[Dict[Any, Any]] = None) -> OCEL:
    """
    Transforms a dataframe to an OCEL

    Parameters
    -----------------
    df
        Pandas dataframe
    parameters
        Parameters of the algorithm, including:
        - Parameters.TARGET_OBJECT_TYPE => the name of the object type to which the cases should be mapped
        - Parameters.ACTIVITY_KEY => the attribute to use as activity
        - Parameters.TIMESTAMP_KEY => the attribute to use as timestamp
        - Parameters.CASE_ID_KEY => the attribute to use as case identifier
        - Parameters.CASE_ATTRIBUTE_PREFIX => the prefix identifying the attributes at the case level

    Returns
    -----------------
    ocel
        OCEL (equivalent to the provided event log)
    """
    if parameters is None:
        parameters = {}

    target_object_type = exec_utils.get_param_value(Parameters.TARGET_OBJECT_TYPE, parameters, "OTYPE")
    activity_key = exec_utils.get_param_value(Parameters.ACTIVITY_KEY, parameters, xes_constants.DEFAULT_NAME_KEY)
    timestamp_key = exec_utils.get_param_value(Parameters.TIMESTAMP_KEY, parameters,
                                               xes_constants.DEFAULT_TIMESTAMP_KEY)
    case_id_key = exec_utils.get_param_value(Parameters.CASE_ID_KEY, parameters, constants.CASE_CONCEPT_NAME)
    case_attribute_prefix = exec_utils.get_param_value(Parameters.CASE_ATTRIBUTE_PREFIX, parameters,
                                                       constants.CASE_ATTRIBUTE_PREFIX)

    events = __get_events_dataframe(df, activity_key, timestamp_key, case_id_key, case_attribute_prefix)
    objects = __get_objects_dataframe(df, case_id_key, case_attribute_prefix, target_object_type)
    relations = __get_relations_from_events(events, target_object_type)
    del events[ocel_constants.DEFAULT_OBJECT_ID]

    events = events.sort_values([ocel_constants.DEFAULT_EVENT_TIMESTAMP, ocel_constants.DEFAULT_EVENT_ID])
    relations = relations.sort_values([ocel_constants.DEFAULT_EVENT_TIMESTAMP, ocel_constants.DEFAULT_EVENT_ID])

    return OCEL(events=events, objects=objects, relations=relations)


def from_interleavings(df1: pd.DataFrame, df2: pd.DataFrame, interleavings: pd.DataFrame,
                       parameters: Optional[Dict[Any, Any]] = None) -> OCEL:
    """
    Transforms a couple of dataframes, along with the interleavings between them, to an OCEL

    Parameters
    -----------------
    df1
        First of the two dataframes
    df2
        Second of the two dataframes
    interleavings
        Interleavings dataframe
    parameters
        Parameters of the algorithm, including:
        - Parameters.ACTIVITY_KEY => the attribute to use as activity
        - Parameters.TIMESTAMP_KEY => the attribute to use as timestamp
        - Parameters.CASE_ID_KEY => the attribute to use as case identifier
        - Parameters.CASE_ATTRIBUTE_PREFIX => the prefix identifying the attributes at the case level
        - Parameters.TARGET_OBJECT_TYPE => the name of the object type to which the cases of the first log should be mapped
        - Parameters.TARGET_OBJECT_TYPE_2 => the name of the object type to which the cases of the second log should be mapped
        - Parameters.LEFT_INDEX => the index column of the events of the first dataframe, in the interleavings dataframe
        - Parameters.RIGHT_INDEX => the index column of the events of the second dataframe, in the interleavings
                                    dataframe.
        - Parameters.DIRECTION => the direction of the interleavings (LR or RL)

    Returns
    -----------------
    ocel
        OCEL (equivalent to the provided event log)
    """
    if parameters is None:
        parameters = {}

    activity_key = exec_utils.get_param_value(Parameters.ACTIVITY_KEY, parameters, xes_constants.DEFAULT_NAME_KEY)
    timestamp_key = exec_utils.get_param_value(Parameters.TIMESTAMP_KEY, parameters,
                                               xes_constants.DEFAULT_TIMESTAMP_KEY)
    case_id_key = exec_utils.get_param_value(Parameters.CASE_ID_KEY, parameters, constants.CASE_CONCEPT_NAME)
    case_attribute_prefix = exec_utils.get_param_value(Parameters.CASE_ATTRIBUTE_PREFIX, parameters,
                                                       constants.CASE_ATTRIBUTE_PREFIX)
    target_object_type = exec_utils.get_param_value(Parameters.TARGET_OBJECT_TYPE, parameters, "OTYPE")
    target_object_type_2 = exec_utils.get_param_value(Parameters.TARGET_OBJECT_TYPE_2, parameters, "OTYPE2")
    left_index = exec_utils.get_param_value(Parameters.LEFT_INDEX, parameters, "@@left_index")
    right_index = exec_utils.get_param_value(Parameters.RIGHT_INDEX, parameters, "@@right_index")
    direction = exec_utils.get_param_value(Parameters.DIRECTION, parameters, "@@direction")

    events1 = __get_events_dataframe(df1, activity_key, timestamp_key, case_id_key, case_attribute_prefix,
                                     events_prefix="E1_")
    objects1 = __get_objects_dataframe(df1, case_id_key, case_attribute_prefix, target_object_type)
    relations1 = __get_relations_from_events(events1, target_object_type)

    relations1_minimal = relations1[
        {ocel_constants.DEFAULT_EVENT_ID, ocel_constants.DEFAULT_OBJECT_ID, ocel_constants.DEFAULT_OBJECT_TYPE}]

    events2 = __get_events_dataframe(df2, activity_key, timestamp_key, case_id_key, case_attribute_prefix,
                                     events_prefix="E2_")
    objects2 = __get_objects_dataframe(df2, case_id_key, case_attribute_prefix, target_object_type_2)
    relations2 = __get_relations_from_events(events2, target_object_type_2)
    relations2_minimal = relations2[
        {ocel_constants.DEFAULT_EVENT_ID, ocel_constants.DEFAULT_OBJECT_ID, ocel_constants.DEFAULT_OBJECT_TYPE}]

    interleavings[left_index] = "E1_" + interleavings[left_index].astype(int).astype(str)
    interleavings[right_index] = "E2_" + interleavings[right_index].astype(int).astype(str)
    interleavings_lr = interleavings[interleavings[direction] == "LR"][[left_index, right_index]]
    interleavings_rl = interleavings[interleavings[direction] == "RL"][[left_index, right_index]]

    relations3 = events1.merge(interleavings_lr, left_on=ocel_constants.DEFAULT_EVENT_ID, right_on=left_index)
    relations3 = relations3.merge(relations2_minimal, left_on=right_index, right_on=ocel_constants.DEFAULT_EVENT_ID,
                                  suffixes=('', '_@#@#RIGHT'))
    relations3[ocel_constants.DEFAULT_OBJECT_ID] = relations3[ocel_constants.DEFAULT_OBJECT_ID + '_@#@#RIGHT']
    relations3[ocel_constants.DEFAULT_OBJECT_TYPE] = target_object_type_2

    relations4 = events2.merge(interleavings_rl, left_on=ocel_constants.DEFAULT_EVENT_ID, right_on=right_index)
    relations4 = relations4.merge(relations1_minimal, left_on=left_index, right_on=ocel_constants.DEFAULT_EVENT_ID,
                                  suffixes=('', '_@#@#LEFT'))
    relations4[ocel_constants.DEFAULT_OBJECT_ID] = relations4[ocel_constants.DEFAULT_OBJECT_ID + '_@#@#LEFT']
    relations4[ocel_constants.DEFAULT_OBJECT_TYPE] = target_object_type

    del events1[ocel_constants.DEFAULT_OBJECT_ID]
    del events2[ocel_constants.DEFAULT_OBJECT_ID]

    events = pd.concat([events1, events2])
    objects = pd.concat([objects1, objects2])
    relations = pd.concat([relations1, relations2, relations3, relations4])

    events = events.sort_values([ocel_constants.DEFAULT_EVENT_TIMESTAMP, ocel_constants.DEFAULT_EVENT_ID])
    relations = relations.sort_values([ocel_constants.DEFAULT_EVENT_TIMESTAMP, ocel_constants.DEFAULT_EVENT_ID])

    return OCEL(events=events, objects=objects, relations=relations)


def log_to_ocel_multiple_obj_types(log_obj: Union[EventLog, EventStream, pd.DataFrame], activity_column: str, timestamp_column: str, obj_types: Collection[str], obj_separator: str = " AND ") -> OCEL:
    """
    Converts an event log to an object-centric event log with one or more than one
    object types.

    Parameters
    ---------------
    log_obj
        Log object
    activity_column
        Activity column
    timestamp_column
        Timestamp column
    object_types
        List of columns to consider as object types
    obj_separator
        Separator between different objects in the same column

    Returns
    ----------------
    ocel
        Object-centric event log
    """
    log_obj = log_converter.apply(log_obj, variant=log_converter.Variants.TO_DATA_FRAME)

    events = []
    objects = []
    relations = []

    obj_ids = set()

    stream = log_obj.to_dict("records")

    for index, eve in enumerate(stream):
        ocel_eve = {ocel_constants.DEFAULT_EVENT_ID: str(index), ocel_constants.DEFAULT_EVENT_ACTIVITY: eve[activity_column], ocel_constants.DEFAULT_EVENT_TIMESTAMP: eve[timestamp_column]}
        events.append(ocel_eve)

        for col in obj_types:
            try:
                objs = eve[col].split(obj_separator)

                for obj in objs:
                    if len(obj.strip()) > 0:
                        if obj not in obj_ids:
                            obj_ids.add(obj)

                            objects.append({ocel_constants.DEFAULT_OBJECT_ID: obj, ocel_constants.DEFAULT_OBJECT_TYPE: col})

                        rel = copy(ocel_eve)
                        rel[ocel_constants.DEFAULT_OBJECT_ID] = obj
                        rel[ocel_constants.DEFAULT_OBJECT_TYPE] = col

                        relations.append(rel)
            except:
                pass

    events = pd.DataFrame(events)
    objects = pd.DataFrame(objects)
    relations = pd.DataFrame(relations)
<<<<<<< HEAD
=======
    relations.drop_duplicates(subset=[ocel_constants.DEFAULT_EVENT_ID, ocel_constants.DEFAULT_OBJECT_ID], inplace=True)
>>>>>>> d5a741c1

    return OCEL(events=events, objects=objects, relations=relations)<|MERGE_RESOLUTION|>--- conflicted
+++ resolved
@@ -332,9 +332,6 @@
     events = pd.DataFrame(events)
     objects = pd.DataFrame(objects)
     relations = pd.DataFrame(relations)
-<<<<<<< HEAD
-=======
     relations.drop_duplicates(subset=[ocel_constants.DEFAULT_EVENT_ID, ocel_constants.DEFAULT_OBJECT_ID], inplace=True)
->>>>>>> d5a741c1
 
     return OCEL(events=events, objects=objects, relations=relations)