--- conflicted
+++ resolved
@@ -116,11 +116,7 @@
     globals[constants.OCEL_GLOBAL_EVENT] = ocel[constants.OCEL_GLOBAL_EVENT]
     globals[constants.OCEL_GLOBAL_OBJECT] = ocel[constants.OCEL_GLOBAL_OBJECT]
 
-<<<<<<< HEAD
-    ocel = OCEL(events, objects, relations, globals, parameters)
-=======
     ocel = OCEL(events=events, objects=objects, relations=relations, globals=globals, parameters=parameters)
->>>>>>> 098f2175
     ocel = filtering_utils.propagate_relations_filtering(ocel)
 
     return ocel