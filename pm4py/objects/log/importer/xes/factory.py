--- conflicted
+++ resolved
@@ -10,11 +10,7 @@
 VERSIONS = {ITERPARSE: iterparse_xes.import_log, NONSTANDARD: python_nonstandard.import_log}
 
 @deprecation.deprecated(deprecated_in='1.3.0', removed_in='2.0.0', current_version='',
-<<<<<<< HEAD
-                        details='Use algorithm entrypoint instead')
-=======
                         details='Use importer module instead.')
->>>>>>> 8f38e397
 def import_log_from_string(log_string, parameters=None, variant=ITERPARSE):
     """
     Imports a log from a string
@@ -44,11 +40,7 @@
     return import_log(temp_file, parameters=parameters, variant=variant)
 
 @deprecation.deprecated(deprecated_in='1.3.0', removed_in='2.0.0', current_version='',
-<<<<<<< HEAD
-                        details='Use algorithm entrypoint instead')
-=======
                         details='Use importer module instead.')
->>>>>>> 8f38e397
 def import_log(path, parameters=None, variant=ITERPARSE):
     """
     Import a XES log into a EventLog object
@@ -80,11 +72,7 @@
     return VERSIONS[variant](path, parameters=parameters)
 
 @deprecation.deprecated(deprecated_in='1.3.0', removed_in='2.0.0', current_version='',
-<<<<<<< HEAD
-                        details='Use algorithm entrypoint instead')
-=======
                         details='Use importer module instead.')
->>>>>>> 8f38e397
 def apply(path, parameters=None, variant=ITERPARSE):
     """
     Import a XES log into a EventLog object
