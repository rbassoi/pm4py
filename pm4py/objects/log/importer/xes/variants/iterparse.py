import logging
import pkgutil
import sys
from enum import Enum
from io import BytesIO

from pm4py.objects.log.log import EventLog, Trace, Event
from pm4py.objects.log.util import sorting
from pm4py.util import exec_utils, constants
from pm4py.util import xes_constants
from pm4py.util.dt_parsing import parser as dt_parser


class Parameters(Enum):
    TIMESTAMP_SORT = "timestamp_sort"
    TIMESTAMP_KEY = constants.PARAMETER_CONSTANT_TIMESTAMP_KEY
    REVERSE_SORT = "reverse_sort"
    MAX_TRACES = "max_traces"


# ITERPARSE EVENTS
_EVENT_END = 'end'
_EVENT_START = 'start'


def count_traces(context):
    """
    Efficiently count the number of traces of a XES event log

    Parameters
    -------------
    context
        XML iterparse context
    Returns
    -------------
    num_traces
        Number of traces of the XES log
    """
    num_traces = 0

<<<<<<< HEAD
def count_traces(filename):
    """
    Efficiently count the number of traces of a XES event log

    Parameters
    -------------
    filename
        Path to the XES log

    Returns
    -------------
    num_traces
        Number of traces of the XES log
    """
    from lxml import etree

    num_traces = 0

    context = etree.iterparse(filename, events=[_EVENT_START, _EVENT_END])

=======
>>>>>>> 372b1221
    for tree_event, elem in context:
        if tree_event == _EVENT_START:  # starting to read
            if elem.tag.endswith(xes_constants.TAG_TRACE):
                num_traces = num_traces + 1
        elem.clear()

    del context

    return num_traces


<<<<<<< HEAD
def import_log(filename, parameters=None):
=======
def import_from_context(context, num_traces, parameters=None):
>>>>>>> 372b1221
    """
    Import a XES log from an iterparse context

    Parameters
    --------------
    context
        Iterparse context
    num_traces
        Number of traces of the XES log
    parameters
        Parameters of the algorithm

    Returns
    --------------
    log
        Event log
    """
    if parameters is None:
        parameters = {}

    max_no_traces_to_import = exec_utils.get_param_value(Parameters.MAX_TRACES, parameters, sys.maxsize)
    timestamp_sort = exec_utils.get_param_value(Parameters.TIMESTAMP_SORT, parameters, False)
    timestamp_key = exec_utils.get_param_value(Parameters.TIMESTAMP_KEY, parameters,
                                               xes_constants.DEFAULT_TIMESTAMP_KEY)
    reverse_sort = exec_utils.get_param_value(Parameters.REVERSE_SORT, parameters, False)

    date_parser = dt_parser.get()
<<<<<<< HEAD

    # count number of traces and setup progress bar
    no_trace = count_traces(filename)

    context = etree.iterparse(filename, events=[_EVENT_START, _EVENT_END])
=======
    progress = None
    if pkgutil.find_loader("tqdm"):
        from tqdm.auto import tqdm
        progress = tqdm(total=num_traces, desc="parsing log, completed traces :: ")
>>>>>>> 372b1221

    # make tqdm facultative
    progress = None
    if pkgutil.find_loader("tqdm"):
        from tqdm.auto import tqdm
        progress = tqdm(total=no_trace, desc="parsing log, completed traces :: ")

    log = None
    trace = None
    event = None

    tree = {}
    for tree_event, elem in context:
        if tree_event == _EVENT_START:  # starting to read
            parent = tree[elem.getparent()] if elem.getparent() in tree else None

            if elem.tag.endswith(xes_constants.TAG_STRING):
                if parent is not None:
                    tree = __parse_attribute(elem, parent, elem.get(xes_constants.KEY_KEY),
                                             elem.get(xes_constants.KEY_VALUE), tree)
                continue

            elif elem.tag.endswith(xes_constants.TAG_DATE):
                try:
                    dt = date_parser.apply(elem.get(xes_constants.KEY_VALUE))
                    tree = __parse_attribute(elem, parent, elem.get(xes_constants.KEY_KEY), dt, tree)
                except TypeError:
                    logging.info("failed to parse date: " + str(elem.get(xes_constants.KEY_VALUE)))
                except ValueError:
                    logging.info("failed to parse date: " + str(elem.get(xes_constants.KEY_VALUE)))
                continue

            elif elem.tag.endswith(xes_constants.TAG_EVENT):
                if event is not None:
                    raise SyntaxError('file contains <event> in another <event> tag')
                event = Event()
                tree[elem] = event
                continue

            elif elem.tag.endswith(xes_constants.TAG_TRACE):
                if len(log) >= max_no_traces_to_import:
                    break
                if trace is not None:
                    raise SyntaxError('file contains <trace> in another <trace> tag')
                trace = Trace()
                tree[elem] = trace.attributes
                continue

            elif elem.tag.endswith(xes_constants.TAG_FLOAT):
                if parent is not None:
                    try:
                        val = float(elem.get(xes_constants.KEY_VALUE))
                        tree = __parse_attribute(elem, parent, elem.get(xes_constants.KEY_KEY), val, tree)
                    except ValueError:
                        logging.info("failed to parse float: " + str(elem.get(xes_constants.KEY_VALUE)))
                continue

            elif elem.tag.endswith(xes_constants.TAG_INT):
                if parent is not None:
                    try:
                        val = int(elem.get(xes_constants.KEY_VALUE))
                        tree = __parse_attribute(elem, parent, elem.get(xes_constants.KEY_KEY), val, tree)
                    except ValueError:
                        logging.info("failed to parse int: " + str(elem.get(xes_constants.KEY_VALUE)))
                continue

            elif elem.tag.endswith(xes_constants.TAG_BOOLEAN):
                if parent is not None:
                    try:
                        val0 = elem.get(xes_constants.KEY_VALUE)
                        val = False
                        if str(val0).lower() == "true":
                            val = True
                        tree = __parse_attribute(elem, parent, elem.get(xes_constants.KEY_KEY), val, tree)
                    except ValueError:
                        logging.info("failed to parse boolean: " + str(elem.get(xes_constants.KEY_VALUE)))
                continue

            elif elem.tag.endswith(xes_constants.TAG_LIST):
                if parent is not None:
                    # lists have no value, hence we put None as a value
                    tree = __parse_attribute(elem, parent, elem.get(xes_constants.KEY_KEY), None, tree)
                continue

            elif elem.tag.endswith(xes_constants.TAG_ID):
                if parent is not None:
                    tree = __parse_attribute(elem, parent, elem.get(xes_constants.KEY_KEY),
                                             elem.get(xes_constants.KEY_VALUE), tree)
                continue

            elif elem.tag.endswith(xes_constants.TAG_EXTENSION):
                if log is None:
                    raise SyntaxError('extension found outside of <log> tag')
                if elem.get(xes_constants.KEY_NAME) is not None and elem.get(
                        xes_constants.KEY_PREFIX) is not None and elem.get(xes_constants.KEY_URI) is not None:
                    log.extensions[elem.get(xes_constants.KEY_NAME)] = {
                        xes_constants.KEY_PREFIX: elem.get(xes_constants.KEY_PREFIX),
                        xes_constants.KEY_URI: elem.get(xes_constants.KEY_URI)}
                continue

            elif elem.tag.endswith(xes_constants.TAG_GLOBAL):
                if log is None:
                    raise SyntaxError('global found outside of <log> tag')
                if elem.get(xes_constants.KEY_SCOPE) is not None:
                    log.omni_present[elem.get(xes_constants.KEY_SCOPE)] = {}
                    tree[elem] = log.omni_present[elem.get(xes_constants.KEY_SCOPE)]
                continue

            elif elem.tag.endswith(xes_constants.TAG_CLASSIFIER):
                if log is None:
                    raise SyntaxError('classifier found outside of <log> tag')
                if elem.get(xes_constants.KEY_KEYS) is not None:
                    classifier_value = elem.get(xes_constants.KEY_KEYS)
                    if "'" in classifier_value:
                        log.classifiers[elem.get(xes_constants.KEY_NAME)] = [x for x in classifier_value.split("'")
                                                                             if x.strip()]
                    else:
                        log.classifiers[elem.get(xes_constants.KEY_NAME)] = classifier_value.split()
                continue

            elif elem.tag.endswith(xes_constants.TAG_LOG):
                if log is not None:
                    raise SyntaxError('file contains > 1 <log> tags')
                log = EventLog()
                tree[elem] = log.attributes
                continue

        elif tree_event == _EVENT_END:
            if elem in tree:
                del tree[elem]
            elem.clear()
            if elem.getprevious() is not None:
                try:
                    del elem.getparent()[0]
                except TypeError:
                    pass

            if elem.tag.endswith(xes_constants.TAG_EVENT):
                if trace is not None:
                    trace.append(event)
                    event = None
                continue

            elif elem.tag.endswith(xes_constants.TAG_TRACE):
                log.append(trace)

<<<<<<< HEAD
                # update progress bar as we have a completed trace
=======
>>>>>>> 372b1221
                if progress is not None:
                    progress.update()

                trace = None
                continue

            elif elem.tag.endswith(xes_constants.TAG_LOG):
                continue

    # gracefully close progress bar
    if progress is not None:
        progress.close()
    del context, progress

    if timestamp_sort:
        log = sorting.sort_timestamp(log, timestamp_key=timestamp_key, reverse_sort=reverse_sort)

    return log


def apply(filename, parameters=None):
    """
    Imports an XES file into a log object

    Parameters
    ----------
    filename:
        Absolute filename
    parameters
        Parameters of the algorithm, including
            Parameters.TIMESTAMP_SORT -> Specify if we should sort log by timestamp
            Parameters.TIMESTAMP_KEY -> If sort is enabled, then sort the log by using this key
            Parameters.REVERSE_SORT -> Specify in which direction the log should be sorted
            Parameters.MAX_TRACES -> Specify the maximum number of traces to import from the log (read in order in the XML file)

    Returns
    -------
    log : :class:`pm4py.log.log.EventLog`
        A log
    """
    return import_log(filename, parameters)


def import_log(filename, parameters=None):
    """
    Imports an XES file into a log object

    Parameters
    ----------
    filename:
        Absolute filename
    parameters
        Parameters of the algorithm, including
            Parameters.TIMESTAMP_SORT -> Specify if we should sort log by timestamp
            Parameters.TIMESTAMP_KEY -> If sort is enabled, then sort the log by using this key
            Parameters.REVERSE_SORT -> Specify in which direction the log should be sorted
            Parameters.MAX_TRACES -> Specify the maximum number of traces to import from the log (read in order in the XML file)

    Returns
    -------
    log : :class:`pm4py.log.log.EventLog`
        A log
    """
    from lxml import etree

    if parameters is None:
        parameters = {}

    context = etree.iterparse(filename, events=[_EVENT_START, _EVENT_END])
    num_traces = count_traces(context)

    context = etree.iterparse(filename, events=[_EVENT_START, _EVENT_END])

    return import_from_context(context, num_traces, parameters=parameters)


def import_from_string(log_string, parameters=None):
    """
    Deserialize a text/binary string representing a XES log

    Parameters
    -----------
    log_string
        String that contains the XES
    parameters
        Parameters of the algorithm, including
            Parameters.TIMESTAMP_SORT -> Specify if we should sort log by timestamp
            Parameters.TIMESTAMP_KEY -> If sort is enabled, then sort the log by using this key
            Parameters.REVERSE_SORT -> Specify in which direction the log should be sorted
            Parameters.INSERT_TRACE_INDICES -> Specify if trace indexes should be added as event attribute for each event
            Parameters.MAX_TRACES -> Specify the maximum number of traces to import from the log (read in order in the XML file)

    Returns
    -----------
    log
        Trace log object
    """
    from lxml import etree

    if parameters is None:
        parameters = {}

    if type(log_string) is str:
        log_string = log_string.encode(constants.DEFAULT_ENCODING)

    bio = BytesIO(log_string)
    context = etree.iterparse(bio, events=[_EVENT_START, _EVENT_END])
    num_traces = count_traces(context)

    bio = BytesIO(log_string)
    context = etree.iterparse(bio, events=[_EVENT_START, _EVENT_END])

    return import_from_context(context, num_traces, parameters=parameters)


def __parse_attribute(elem, store, key, value, tree):
    if len(elem.getchildren()) == 0:
        if type(store) is list:
            # changes to the store of lists: not dictionaries anymore
            # but pairs of key-values.
            store.append((key, value))
        else:
            store[key] = value
    else:
        if elem.getchildren()[0].tag.endswith(xes_constants.TAG_VALUES):
            store[key] = {xes_constants.KEY_VALUE: value, xes_constants.KEY_CHILDREN: list()}
            tree[elem] = store[key][xes_constants.KEY_CHILDREN]
            tree[elem.getchildren()[0]] = tree[elem]
        else:
            store[key] = {xes_constants.KEY_VALUE: value, xes_constants.KEY_CHILDREN: dict()}
            tree[elem] = store[key][xes_constants.KEY_CHILDREN]
    return tree<|MERGE_RESOLUTION|>--- conflicted
+++ resolved
@@ -38,29 +38,6 @@
     """
     num_traces = 0
 
-<<<<<<< HEAD
-def count_traces(filename):
-    """
-    Efficiently count the number of traces of a XES event log
-
-    Parameters
-    -------------
-    filename
-        Path to the XES log
-
-    Returns
-    -------------
-    num_traces
-        Number of traces of the XES log
-    """
-    from lxml import etree
-
-    num_traces = 0
-
-    context = etree.iterparse(filename, events=[_EVENT_START, _EVENT_END])
-
-=======
->>>>>>> 372b1221
     for tree_event, elem in context:
         if tree_event == _EVENT_START:  # starting to read
             if elem.tag.endswith(xes_constants.TAG_TRACE):
@@ -72,11 +49,7 @@
     return num_traces
 
 
-<<<<<<< HEAD
-def import_log(filename, parameters=None):
-=======
 def import_from_context(context, num_traces, parameters=None):
->>>>>>> 372b1221
     """
     Import a XES log from an iterparse context
 
@@ -104,30 +77,17 @@
     reverse_sort = exec_utils.get_param_value(Parameters.REVERSE_SORT, parameters, False)
 
     date_parser = dt_parser.get()
-<<<<<<< HEAD
-
-    # count number of traces and setup progress bar
-    no_trace = count_traces(filename)
-
-    context = etree.iterparse(filename, events=[_EVENT_START, _EVENT_END])
-=======
     progress = None
     if pkgutil.find_loader("tqdm"):
         from tqdm.auto import tqdm
         progress = tqdm(total=num_traces, desc="parsing log, completed traces :: ")
->>>>>>> 372b1221
-
-    # make tqdm facultative
-    progress = None
-    if pkgutil.find_loader("tqdm"):
-        from tqdm.auto import tqdm
-        progress = tqdm(total=no_trace, desc="parsing log, completed traces :: ")
 
     log = None
     trace = None
     event = None
 
     tree = {}
+
     for tree_event, elem in context:
         if tree_event == _EVENT_START:  # starting to read
             parent = tree[elem.getparent()] if elem.getparent() in tree else None
@@ -262,10 +222,6 @@
             elif elem.tag.endswith(xes_constants.TAG_TRACE):
                 log.append(trace)
 
-<<<<<<< HEAD
-                # update progress bar as we have a completed trace
-=======
->>>>>>> 372b1221
                 if progress is not None:
                     progress.update()
 
