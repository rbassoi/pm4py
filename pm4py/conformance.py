--- conflicted
+++ resolved
@@ -798,34 +798,24 @@
 #parameters: Optional[Dict[Any, Any]] = None
 
 
-def conformance_dcr(log: Union[EventLog, pd.DataFrame], G: DCR_Graph, activity_key: str = "concept:name",
+def conformance_dcr(log: Union[EventLog, pd.DataFrame], dcr_graph: DCR_Graph, activity_key: str = "concept:name",
                     timestamp_key: str = "time:timestamp", case_id_key: str = "case:concept:name", group_key: str = "org:group", resource_key: str = "org:resource",
-                    return_diagnostics_dataframe: bool = constants.DEFAULT_RETURN_DIAGNOSTICS_DATAFRAME) -> List[Dict[str, Any]]:
-    """
-    Applies conformance checking against a DCR Graph.
-
-    A DCR Graph is a declarative model, with the 4 constraints:
-    - Conditions:
-    - Responses:
-    - Includes:
-    - Excludes:
-
-    Inspired by the GitHub implementation available at:
+                    return_diagnostics_dataframe: bool = constants.DEFAULT_RETURN_DIAGNOSTICS_DATAFRAME) -> DataFrame | List[Tuple[str,Dict[str, Any]]]:
+    """
+    Applies conformance checking against a DCR model.
+
+    inspired by github implementation:
     https://github.com/fau-is/cc-dcr/tree/master
 
-<<<<<<< HEAD
-    DCR Graph is a declarative process model, which consists of four different constraints, conditions, responses, includes and excludes
-
-
     :param log: event log
-    :param G: DCR graph
+    :param dcr_graph: DCR graph
     :param activity_key: attribute to be used for the activity
     :param timestamp_key: attribute to be used for the timestamp
     :param case_id_key: attribute to be used as case identifier
     :param group_key: attribute to be used as role identifier
     :param resource_key: attribute to be used as resource identifier
     :param return_diagnostics_dataframe: if possible, returns a dataframe with the diagnostics (instead of the usual output)
-    :rtype: `List[Dict[str, Any]]`
+    :rtype: `DataFrame | List[Tuple[str,Dict[str, Any]]]`
 
     .. code-block:: python3
 
@@ -834,44 +824,6 @@
         log = pm4py.read_xes("C:/receipt.xes")
         dcr_graph = pm4py.discover_dcr(log)
         conf_result = pm4py.conformance_dcr(log, dcr_graph)
-=======
-    Parameters
-    ----------
-    log : EventLog or DataFrame
-        The event log containing the process instances to check against the DCR model.
-    dcr_graph : DCRGraph
-        The DCR model representing the process constraints and behaviors.
-    activity_key : str, optional
-        The attribute key that identifies activities within the event log. Defaults to 'concept:name'.
-    timestamp_key : str, optional
-        The attribute key that identifies timestamps within the event log. Defaults to 'time:timestamp'.
-    case_id_key : str, optional
-        The attribute key that identifies case identifiers within the event log. Defaults to 'case:concept:name'.
-    group_key : str, optional
-        The attribute key that identifies group identifiers within the event log. Defaults to 'org:group'.
-    resource_key : str, optional
-        The attribute key that identifies resource identifiers within the event log. Defaults to 'org:resource'.
-    return_diagnostics_dataframe : bool, optional
-        Determines whether to return a DataFrame containing diagnostic information instead of the usual output.
-        Defaults to False.
-
-    Returns
-    -------
-    Union[DataFrame, List[Tuple[str, Dict[str, Any]]]]
-        If return_diagnostics_dataframe is True, returns a DataFrame with diagnostics for each case in the log.
-        Otherwise, returns a list of tuples with conformance diagnostics.
-
-    Examples
-    --------
-
-    \nimport pm4py\n
-    log = pm4py.read_xes("C:/receipt.xes")\n
-    dcr_graph = pm4py.discover_dcr(log)\n
-    conf_result = pm4py.conformance_dcr(log, dcr_graph)\n
-
-    Note that the function requires a DCR model and an event log as input, and it will return detailed conformance
-    information that can be used for further analysis.
->>>>>>> 5743472c
     """
     if type(log) not in [pd.DataFrame, EventLog]: raise Exception(
         "the method can be applied only to a traditional event log!")
@@ -880,71 +832,17 @@
     if check_is_pandas_dataframe(log):
         check_pandas_dataframe_columns(log, activity_key=activity_key, timestamp_key=timestamp_key,
                                        case_id_key=case_id_key)
+
     if return_diagnostics_dataframe:
         log = convert_to_event_log(log, case_id_key=case_id_key)
-        case_id_key = None
+        case_key = None
+
     properties = get_properties(log, activity_key=activity_key, timestamp_key=timestamp_key, case_id_key=case_id_key, group_key=group_key, resource_key=resource_key)
 
     from pm4py.algo.conformance.dcr import algorithm as dcr_conformance
-    result = dcr_conformance.apply(log, G, parameters=properties)
+    result = dcr_conformance.apply(log, dcr_graph, parameters=properties)
 
     if return_diagnostics_dataframe:
         return dcr_conformance.get_diagnostics_dataframe(log, result, parameters=properties)
 
-    return result
-
-
-def optimal_alignment(
-        log: Union[EventLog, pd.DataFrame],
-        dcr_graph: DCR_Graph,
-        activity_key: str = "concept:name",
-        timestamp_key: str = "time:timestamp",
-        case_key: str = "case:concept:name",
-        role_key: str = "org:role",
-
-) -> Union[Dict[str, Any], List[Tuple[str, Dict[str, Any]]]]:
-    """
-    Performs optimal trace alignment of an event log against a DCR graph.
-
-    Parameters
-    ----------
-    log : Union[EventLog, pd.DataFrame]
-        The event log to be aligned, represented as an EventLog object or a pandas DataFrame.
-    dcr_graph : DCR_Graph
-        The DCR graph against which the log is to be aligned.
-    activity_key : str, optional
-        The key used to identify activities in the log. Defaults to "concept:name".
-    timestamp_key : str, optional
-        The key used to identify timestamps in the log. Defaults to "time:timestamp".
-    case_key : str, optional
-        The key used to identify case identifiers in the log. Defaults to "case:concept:name".
-    role_key : str, optional
-        The key used to identify organizational roles in the log. Defaults to "org:role".
-
-    Returns
-    -------
-    Union[Dict[str, Any], List[Tuple[str, Dict[str, Any]]]]
-        The alignment result as a dictionary if a single trace is provided, or a list of tuples with the alignment results
-        for each trace in the log.
-
-    Raises
-    ------
-    Exception
-        If the input 'log' is neither an EventLog object nor a pandas DataFrame.
-
-    The function raises an exception if the log is not in the expected format. It processes the log to extract properties
-    based on the specified keys and performs the alignment with the provided DCR graph, returning the alignment results.
-    """
-
-    if type(log) not in [pd.DataFrame, EventLog]:
-        raise Exception("the method can be applied only to a traditional event log!")
-
-    properties = get_properties(log, activity_key=activity_key, timestamp_key=timestamp_key, case_id_key=case_key, role_key=role_key)
-
-    from pm4py.algo.conformance.alignments.dcr.variants.optimal import TraceAlignment
-
-    trace_alignment = TraceAlignment(dcr_graph, log, parameters=properties)
-
-    alignment_result = trace_alignment.perform_alignment()
-
-    return alignment_result
+    return result