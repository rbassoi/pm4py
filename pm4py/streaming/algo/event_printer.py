--- conflicted
+++ resolved
@@ -1,8 +1,4 @@
 from pm4py.streaming.algo import interface
-<<<<<<< HEAD
-from pm4py.objects.log.importer.xes import algorithm as xes_imp
-=======
->>>>>>> 52f23361
 import os
 
 
