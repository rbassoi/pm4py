--- conflicted
+++ resolved
@@ -17,11 +17,8 @@
 
 from pm4py.objects.ocel.obj import OCEL
 from typing import Dict, Any, Optional
-<<<<<<< HEAD
-=======
 from pm4py.objects.ocel.util import ocel_consistency
 import os
->>>>>>> 64e33151
 
 
 def apply(ocel: OCEL, target_path: str, parameters: Optional[Dict[Any, Any]] = None):
@@ -42,14 +39,11 @@
 
     import sqlite3
 
-<<<<<<< HEAD
-=======
     if os.path.exists(target_path):
         os.remove(target_path)
 
     ocel = ocel_consistency.apply(ocel, parameters=parameters)
 
->>>>>>> 64e33151
     conn = sqlite3.connect(target_path)
 
     ocel.events.to_sql("EVENTS", conn, index=False)
