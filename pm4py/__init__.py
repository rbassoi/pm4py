--- conflicted
+++ resolved
@@ -1,30 +1,28 @@
-import time, pkgutil, logging
+import logging
+import pkgutil
+import time
 
 time.clock = time.process_time
 
-<<<<<<< HEAD
 try:
     import pm4pycvxopt
 except:
     pass
 
-from pm4py import algo, evaluation, objects, util, visualization, statistics, streaming
-=======
 from pm4py import util, objects, statistics, algo, visualization, evaluation, streaming, simulation
->>>>>>> 67916af9
 
 if pkgutil.find_loader("scipy"):
-    import scipy
+    pass
 else:
     logging.error("scipy is not available. This can lead some features of PM4Py to not work correctly!")
 
 if pkgutil.find_loader("sklearn"):
-    import sklearn
+    pass
 else:
     logging.error("scikit-learn is not available. This can lead some features of PM4Py to not work correctly!")
 
 if pkgutil.find_loader("networkx"):
-    import networkx
+    pass
 else:
     logging.error("networkx is not available. This can lead some features of PM4Py to not work correctly!")
 
