--- conflicted
+++ resolved
@@ -1,24 +1,12 @@
-<<<<<<< HEAD
-import copy
-from collections import Counter
 from typing import Union, Tuple, List, Any, Dict, Optional
-
-import numpy as np
-=======
-from typing import Union, Tuple, List, Any, Dict
->>>>>>> aef59110
 import pandas as pd
 
 from pm4py.objects.dfg.obj import DFG
 from pm4py.objects.log.obj import EventLog
-<<<<<<< HEAD
 from pm4py.util.compression.dtypes import UCL, MCL, ULT, MLT, UVCL
-=======
-from pm4py.util.compression.dtypes import UCL, MCL, ULT, MLT
 from collections import Counter
 import numpy as np
 import copy
->>>>>>> aef59110
 
 
 def project_univariate(log: Union[EventLog, pd.DataFrame], key: str = 'concept:name',
@@ -166,11 +154,7 @@
     return cl, lookup
 
 
-<<<<<<< HEAD
 def discover_dfg(log: Union[UCL, MCL], index: int = 0) -> DFG:
-=======
-def discover_dfg(log: Union[UCL, MCL], index: int = 0) -> Dict[Tuple[Any, int], int]:
->>>>>>> aef59110
     """
     Discover a DFG object from a compressed event log (either univariate or multivariate)
     The DFG object represents a counter of integer pairs
@@ -203,11 +187,7 @@
     return dfg
 
 
-<<<<<<< HEAD
-def get_start_activities(log: Union[UCL, MCL, UVCL], index: int = 0) -> Counter[Any]:
-=======
 def get_start_activities(log: Union[UCL, MCL], index: int = 0) -> Dict[Tuple[Any, int], int]:
->>>>>>> aef59110
     log = _map_log_to_single_index(log, index)
     starts = Counter()
     [starts.update([e]) for e in list(
