--- conflicted
+++ resolved
@@ -1,11 +1,7 @@
 try:
     # for Windows 32 compatibility
     import pyarrow
-<<<<<<< HEAD
-    from pm4py.objects.log.serialization import factory, algorithm, versions
-=======
     from pm4py.objects.log.serialization import factory, importer, versions
->>>>>>> 52f23361
 except:
     # do not import the serialization package
     pass
