--- conflicted
+++ resolved
@@ -60,12 +60,9 @@
     CORES = 'cores'
     BEST_WORST_COST_INTERNAL = "best_worst_cost_internal"
     FITNESS_ROUND_DIGITS = "fitness_round_digits"
-<<<<<<< HEAD
     SYNCHRONOUS = "synchronous_dijkstra"
     EXPONENT="theta"
-=======
     ENABLE_BEST_WORST_COST = "enable_best_worst_cost"
->>>>>>> 6dc694a2
 
 
 def __variant_mapper(variant):
