--- conflicted
+++ resolved
@@ -26,9 +26,5 @@
 
 ## Third Party Dependencies
 As scientific library in the Python ecosystem, we rely on external libraries to offer our features.
-<<<<<<< HEAD
-Please check the [*README.THIRD_PARTY.md*](https://github.com/pm4py/pm4py-core/blob/release/README.THIRD_PARTY.md) file in order to know the dependencies and their license.
-=======
 In the */third_party* folder, we list all the licenses of our direct dependencies.
-Please check the */third_party/LICENSES_TRANSITIVE* file to get a full list of all transitive dependencies and the corresponding license.
->>>>>>> ef53179e
+Please check the */third_party/LICENSES_TRANSITIVE* file to get a full list of all transitive dependencies and the corresponding license.