--- conflicted
+++ resolved
@@ -30,13 +30,8 @@
 class DumperType(Enum):
     C_DUMPER = CDumper
     C_SAFE_DUMPER = CSafeDumper
-<<<<<<< HEAD
-    DUMPER = Dumper
-    SAFE_DUMPER = yaml.SafeDumper
-=======
     SAFE_DUMPER = SafeDumper
     DUMPER = Dumper
->>>>>>> 38401a5a
 
 
 class Parameters(Enum):
@@ -82,11 +77,7 @@
     return attr_type_xes
 
 
-<<<<<<< HEAD
 def export_log(log, fp_obj, encoding, variant, parameters=None, log_header=None, append=False):
-=======
-def export_log(log, fp_obj, encoding, variant=DumperType.C_DUMPER, parameters=None, log_header=None, append=False):
->>>>>>> 38401a5a
     """
     Exports the contents of the log line-by-line
     to a file object
@@ -313,11 +304,7 @@
         log,
         f,
         encoding,
-<<<<<<< HEAD
         variant,
-=======
-        variant=variant,
->>>>>>> 38401a5a
         parameters=parameters,
         log_header=log_header,
         append=append,
