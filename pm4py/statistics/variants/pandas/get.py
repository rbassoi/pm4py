--- conflicted
+++ resolved
@@ -1,4 +1,3 @@
-<<<<<<< HEAD
 '''
     This file is part of PM4Py (More Info: https://pm4py.fit.fraunhofer.de).
 
@@ -15,14 +14,8 @@
     You should have received a copy of the GNU General Public License
     along with PM4Py.  If not, see <https://www.gnu.org/licenses/>.
 '''
-from pm4py.statistics.traces.generic.pandas import case_statistics
-from enum import Enum
-from typing import Optional, Dict, Any, Union, Tuple, List, Set
-from pm4py.objects.log.obj import EventLog, Trace
-=======
 from typing import Optional, Dict, Any, Union, List, Set
 
->>>>>>> 241497ee
 import pandas as pd
 
 from pm4py.objects.log.util import pandas_numpy_variants
