--- conflicted
+++ resolved
@@ -111,7 +111,13 @@
             return True
 
     @classmethod
-<<<<<<< HEAD
+    def is_execution_equivalent(cls, marking1: Marking, marking2: Marking) -> bool:
+        return (
+                marking1.executed == marking2.executed and
+                marking1.included == marking2.included and
+                marking1.pending == marking2.pending
+        )
+    @classmethod
     def run(cls, dcr, trace):
         #runs the model, returns graph is model can run, return none if it can't
         for e in trace:
@@ -288,77 +294,3 @@
 
     def __is_effectively_included(self, e, ancestors_dict):
         return ancestors_dict[e].issubset(self.dcr['marking']['included'])
-
-    def __get_effectively_pending(self, e, ancestors_dict):
-        return ancestors_dict[e].issubset(self.dcr['marking']['pending'])
-
-    def __execute(self, e):
-        if isinstance(e, timedelta):
-            return self.time_step(e)
-        if isinstance(e, int):
-            return self.time_step(timedelta(e))
-        elif e in self.dcr['events']:
-            if self.is_enabled(e):
-                self.__weak_execute(e)
-                return (True, timedelta(0))
-            else:
-                print(f'[!] Event {e} not enabled!') if self.cmd_print else None
-                return (False, timedelta(0))
-        else:
-            print(f'[!] Event {e} does not exist!') if self.cmd_print else None
-            return (False, timedelta(0))
-
-    def __create_max_executed_time_dict(self):
-        d = {}
-        for e in self.dcr['events']:
-            d[e] = self.__max_executed_time(e)
-        return d
-
-    def __max_executed_time(self, event):
-        maxDelay = timedelta(0)
-        if 'conditionsForDelays' in self.dcr:
-            for e in self.dcr['conditionsForDelays']:
-                for (e_prime, k) in self.dcr['conditionsForDelays'][e]:
-                    k_td = timedelta(k)
-                    if e_prime == event:
-                        if k_td > maxDelay:
-                            maxDelay = k_td
-        else:
-            self.dcr['conditionsForDelays'] = {}
-        return maxDelay
-
-    def __weak_execute(self, e):
-        '''
-        Executes events even if not enabled. This will break the condition and/or milestone
-        :param e:
-        :param dcr:
-        :return:
-        '''
-        self.dcr['marking']['pending'].discard(e)
-        self.dcr['marking']['executed'].add(e)
-        self.dcr['marking']['executedTime'][e] = timedelta(0)
-
-        if e in self.dcr['marking']['pendingDeadline']:
-            self.dcr['marking']['pendingDeadline'].pop(e)
-        if e in self.dcr['excludesTo']:
-            for e_prime in self.dcr['excludesTo'][e]:
-                self.dcr['marking']['included'].discard(e_prime)
-        if e in self.dcr['includesTo']:
-            for e_prime in self.dcr['includesTo'][e]:
-                self.dcr['marking']['included'].add(e_prime)
-        if e in self.dcr['responseTo']:
-            for e_prime in self.dcr['responseTo'][e]:
-                self.dcr['marking']['pending'].add(e_prime)
-        if e in self.dcr['responseToDeadlines']:
-            for (e_prime, k) in self.dcr['responseToDeadlines'][e]:
-                self.dcr['marking']['pendingDeadline'][e_prime] = timedelta(k)
-                self.dcr['marking']['pending'].add(e_prime)
-"""
-=======
-    def is_execution_equivalent(cls, marking1: Marking, marking2: Marking) -> bool:
-        return (
-                marking1.executed == marking2.executed and
-                marking1.included == marking2.included and
-                marking1.pending == marking2.pending
-        )
->>>>>>> 1519a25f
