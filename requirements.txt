pyvis
networkx
matplotlib
numpy
ciso8601
cvxopt
dataclasses
lxml
graphviz
pandas
<<<<<<< HEAD
sklearn
scipy
=======
scipy
scikit-learn
>>>>>>> 5ae68830
<|MERGE_RESOLUTION|>--- conflicted
+++ resolved
@@ -8,10 +8,5 @@
 lxml
 graphviz
 pandas
-<<<<<<< HEAD
-sklearn
 scipy
-=======
-scipy
-scikit-learn
->>>>>>> 5ae68830
+scikit-learn