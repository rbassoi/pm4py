from enum import Enum
#from collections import Counter
#from typing import Tuple

#import numpy as np

class Relations(Enum):
    I = 'includesTo'
    E = 'excludesTo'
    R = 'responseTo'
    N = 'noResponseTo'
    C = 'conditionsFor'
    M = 'milestonesFor'


dcr_template = {
    'events': set(),
    'conditionsFor': {},
    'milestonesFor': {},
    'responseTo': {},
    'noResponseTo': {},
    'includesTo': {},
    'excludesTo': {},
    'marking': {'executed': set(),
                'included': set(),
                'pending': set(),
                'executedTime': {},  # Gives the time since a event was executed
                'pendingDeadline': {}  # The deadline until an event must be executed
                },
    'conditionsForDelays': {},
    'responseToDeadlines': {},
    'subprocesses': {},
    'nestings': {},
    'labels': set(),
<<<<<<< HEAD
    'labelMapping': {}
=======
    'labelMapping': {},
    'roles': set(),
    'roleAssignments': {},
    'readRoleAssignments': {}
>>>>>>> 40a38596
}


class Marking:
    """
    Class object inspired by implementation of prototype of pm4py-dcr
    responsible for storing the state of the DCR graph
    """

    def __init__(self, executed, included, pending) -> None:
        self.__executed = executed
        self.__included = included
        self.__pending = pending

    # getters and setters for datamanipulation, mainly used for DCR semantics
    @property
    def executed(self):
        return self.__executed

    @property
    def included(self):
        return self.__included

    @property
    def pending(self):
        return self.__pending

    # built-in functions for printing a visual string representation
    def __str__(self) -> str:
        return f'( {self.__executed},{self.__included},{self.__pending})'
    def __iter__(self):
        yield 'executed', self.__executed
        yield 'included', self.__included
        yield 'pending', self.__pending


class DCR_Graph:
    """
    This implementation is based on the thoery of this Paper:
    Author: Thomas T. Hildebrandt and Raghava Rao Mukkamala,
    Title: Declarative Event-BasedWorkflow as Distributed Dynamic Condition Response Graphs
    publisher: Electronic Proceedings in Theoretical Computer Science. EPTCS, Open Publishing Association, 2010, pp. 59–73. doi: 10.4204/EPTCS.69.5.
    """

    # initiate the objects: contains events ID, activity, the 4 relations, markings, roles and principals
    def __init__(self, template):
        # events and logs are essentially the same, and events was used as an identification for activities
        # in essence, activities were directly mined, but it was based on the event idenfication.
        self.__events = set(template['events'])
        self.__conditionsFor = template['conditionsFor']
        self.__responseTo = template['responseTo']
        self.__includesTo = template['includesTo']
        self.__excludesTo = template['excludesTo']
        self.__marking = Marking(template['marking']['executed'], template['marking']['included'],
                                    template['marking']['pending'])

    # @property functions to extraxt values used for data manipulation and testing
    @property
    def events(self):
        return self.__events

    @property
    def conditionsFor(self):
        return self.__conditionsFor

    @property
    def responseTo(self):
        return self.__responseTo

    @property
    def includesTo(self):
        return self.__includesTo

    @property
    def excludesTo(self):
        return self.__excludesTo

    @property
    def marking(self):
        return self.__marking


    # in_built functions to print
    def __iter__(self):
        yield 'events', self.__events
        yield 'conditionsFor', self.__conditionsFor
        yield 'milestonesFor', {}
        yield 'responseTo', self.__responseTo
        yield 'includesTo', self.__includesTo
        yield 'excludesTo', self.excludesTo
        yield 'marking', dict(self.__marking)
        yield 'conditionsForDelays', {}
        yield 'responseToDeadlines', {}
        yield 'subprocesses', {}
        yield 'nestings', {}
        yield 'labels', set()
        yield 'labelMapping', {}

    def __repr__(self):
        return str('{' +
                   'events: '+str(self.events) + ', ' +
                   'conditionsFor: '+str(self.conditionsFor) + ', ' +
                   'responseTo: '+str(self.responseTo) + ', ' +
                   'includesTo'+str(self.includesTo) + ', ' +
                   'excludesTo'+str(self.excludesTo) + ', ' +
                   'marking'+str(self.marking)
                   + '}')

    def __str__(self):
        return self.__repr__()

    def __eq__(self, other):
        return self.conditionsFor == other.conditionsFor and self.responseTo == other.responseTo and self.includesTo == other.includesTo and self.excludesTo == other.excludesTo

"""
class Marking(object):
    """
"""
    This is a per Event marking not a per graph marking
    """
"""
    def __init__(self, executed, included, pending) -> None:
        self.__executed = executed
        self.__included = included
        self.__pending = pending
        self.__last_executed = None
        self.__deadline = None
        super().__init__()

    @property
    def executed(self):
        return self.__executed

    @executed.setter
    def executed(self, value):
        self.__executed = value

    @property
    def included(self):
        return self.__included

    @included.setter
    def included(self, value):
        self.__included = value

    @property
    def pending(self):
        return self.__pending

    @pending.setter
    def pending(self, value):
        self.__pending = value

    @property
    def last_executed(self):
        return self.__last_executed

    @last_executed.setter
    def last_executed(self, value):
        self.__last_executed = value

    @property
    def deadline(self):
        return self.__deadline

    @deadline.setter
    def deadline(self, value):
        self.__deadline = value

    def __str__(self) -> str:
        return f'( {self.__executed},{self.__included},{self.__pending})'


class Event(object):

    def __init__(self, id, label, parent, children, marking = Marking(False,True,False)) -> None:
        """
<<<<<<< HEAD
"""
        :param n: name (assumed unique)
        :param l: label
        :param p: parent
        :param g: children (a graph)
        """
"""
        self.__children = g
=======

        :param id: id (assumed unique)
        :param label: label
        :param parent: parent (a graph or events)
        :param children: children (a graph or events)
        :param marking: default just included
        """
        self.__children = children
>>>>>>> 40a38596
        self.__loading = False
        self.__parent = parent
        self.__id = id
        self.__label = label
        self.__events = set()
        if marking:
            self.__marking = marking
        else:
            self.__marking = Marking(False, True, False)

        self.__conditions = set()
        self.__responses = set()
        self.__milestones = set()
        self.__includes = set()
        self.__excludes = set()
        super().__init__()

    @property
    def marking(self):
        return self.__marking

    @property
    def conditions(self):
        return self.__conditions

    @property
    def responses(self):
        return self.__responses

    @property
    def milestones(self):
        return self.__milestones

    @property
    def includes(self):
        return self.__includes

    @property
    def excludes(self):
        return self.__excludes

    def isSubProcess(self):
        return len(self.__children.events) > 0

    def enabled(self):
        if isinstance(self.__parent, Event):
            if not self.__parent.enabled():
                return False

        if not self.__marking.included:
            return False

        for e in self.__events:
            if not e.is_accepting():
                return False

        for r in self.__conditions:
            if r.guard:
                e = r.src
                if e.marking.included and not e.marking.executed:
                    return False
                if r.delay:
                    if r.delay > e.marking.last_executed:
                        return False

        for r in self.__milestones:
            if r.guard:
                e = r.src
                if e.marking.included and e.marking.pending:
                    return False

        return True

    def canTimeStep(self, diff):
        if self.__marking.deadline:
            return self.__marking.deadline <= diff

    def timeStep(self, diff):
        if self.__marking.last_executed:
            self.__marking.last_executed = self.__marking.last_executed + diff
        if self.__marking.deadline:
            self.__marking.deadline = self.__marking.deadline - diff

    def execute(self):
        if self.enabled():
            self.__marking.executed = True
            self.__marking.pending = False
            self.__marking.deadline = None
            self.__marking.last_executed = 0

            for r in self.__responses:
                if r.guard:
                    e = r.trg
                    e.marking.pending = True
                    e.marking.deadline = r.deadline

            for r in self.__excludes:
                if r.guard:
                    e = r.trg
                    e.marking.included = False

            for r in self.__includes:
                if r.guard:
                    e = r.trg
                    e.marking.included = True

            if isinstance(self.__parent, Event):
                if self.__parent.enabled():
                    self.__parent.execute()

    def isAccepting(self):
        return not self.__marking.pending and self.__marking.included

    # TODO figure out what to override so that event comparisons work on names and not on labels (I assume labels are
    #  displayed and names are hidden)
    def __eq__(self, o: object) -> bool:
        if isinstance(o, Event):
            return self.__id == o.__id
        elif isinstance(o, str):
            return self.__id == o
        else:
            return super().__eq__(o)

    def __hash__(self) -> int:
        return self.__id.hash()

class DataEvent(Event):

    def __init__(self, id, label, parent, children, marking=Marking(False, True, False)) -> None:
        super().__init__(id, label, parent, children, marking)


class DCRGraph(object):

    def __init__(self, parent_graph: None) -> None:
        self.__parent_graph_temp = parent_graph
        self.__parent = None
        self.__events = set()

    def parent_graph(self):
        if self.__parent is None:
            return self.__parent_graph_temp
        else:
            return self.__parent

    def root(self):
        if self.parent_graph():
            return self.parent_graph().root()
        else:
            return self

    def remove_event(self, old: Event):
        self.__events.remove(old)
        for e in self.__events:
            e.children.remove_event(old)

    def replace_event(self, old: Event, new: Event):
        if old in self.__events:
            for r in old.conditions:
                new.conditions.add(r)
            for r in old.milestones:
                new.milestones.add(r)
            for r in old.responses:
                new.responses.add(r)
            for r in old.includes:
                new.includes.add(r)
            for r in old.excludes:
                new.excludes.add(r)
            self.__events.remove(old)
            for e in self.__events:
                self.replace_in_relation(e.conditions, old, new)
                self.replace_in_relation(e.milestones, old, new)
                self.replace_in_relation(e.responses, old, new)
                self.replace_in_relation(e.includes, old, new)
                self.replace_in_relation(e.excludes, old, new)

    def replace_in_relation(self, relation, old, new):
        for e in relation:
            if e == old:
                relation.remove(old)
                relation.add(new)

    def has_event(self, new):
        return self.get_event(new) in self.__events

    def get_event(self, new):
        '''
        Get an event based on name or if it is an Event object with the name in it
        :param new: name of the event (which is unique, unlike the label which can be whatever)
        :return:
        '''
        if new in self.__events:
            if isinstance(new, Event):
                return new
            elif isinstance(new, str):
                for e in self.__events:
                    if e == new:
                        return e
        for e in self.__events:
            if e.children.get_event(new):
                return e.children.get_event(new)
        return None

    def add_loading_event(self, new):
        if self.has_event(new):
            return self.get_event(new)
        elif self.root().has_event(new):
            return self.root().get_event(new)

        e = self.add_event(new)
        e.loading = True
        return e

    def add_event(self, id, label, marking, graph):
        '''
        :param id: id
        :param label: label
        :param marking: marking
        :param graph: DCRGraph
        :return:
        '''
        if self.has_event(id) or self.root().has_event(id):
            if self.has_event(id):
                e = self.get_event(id)
            else:
                e = self.root().get_event(id)

            if not e.loading:
                pass  # TODO make an error or exception
            else:
                self.remove_event(e)
                self.root().remove_event(e)
                e.label = label
                e.parent = self
                e.children = graph
        else:
            e = Event(id, label, self, graph)

        graph.parent = e
        e.marking.executed = marking.executed
        e.marking.included = marking.included
        e.marking.pending = marking.pending
        if marking.deadline:
            e.marking.deadline = marking.deadline
        if marking.last_executed:
            e.marking.last_executed = marking.last_executed
        self.__events.add(e)

        return e

    def check_src_and_trg_exist(self, src, trg):
        if not self.root().has_event(src):
            eSrc = self.add_loading_event(src)
        else:
            eSrc = self.root().get_event(src)

        if not self.root().has_event(trg):
            eTrg = self.add_loading_event(trg)
        else:
            eTrg = self.root().getEvent(trg)
        return eSrc, eTrg

    def add_condition(self, src, trg, delay, guard=True):
        '''
        src -->* trg
        '''
        eSrc, eTrg = self.check_src_and_trg_exist(src, trg)
        eTrg.conditions.add({'src': eSrc, 'delay': delay, 'guard': guard})

    def add_milestone(self, src, trg, guard=True):
        '''
         src --><> trg
        '''
        eSrc, eTrg = self.check_src_and_trg_exist(src, trg)
        eTrg.milestones.add({'src': eSrc, 'guard': guard})

    def add_response(self, src, trg, deadline, guard=True):
        '''
        src *--> trg
        '''
        eSrc, eTrg = self.check_src_and_trg_exist(src, trg)
        eSrc.responses.add({'trg': eTrg, 'deadline': deadline, 'guard': guard})

    def add_include(self, src, trg, guard=True):
        '''
        src -->+ trg
        '''
        eSrc, eTrg = self.check_src_and_trg_exist(src, trg)
        eSrc.includes.add({'trg': eTrg, 'guard': guard})

    def add_exclude(self, src, trg, guard=True):
        '''
        src -->% trg
        :return:
        '''
        eSrc, eTrg = self.check_src_and_trg_exist(src, trg)
        eSrc.excludes.add({'trg': eTrg, 'guard': guard})

    def execute(self, event):
        if self.has_event(event):
            self.get_event(event).execute()

    def is_accepting(self):
        for e in self.__events:
            if not e.is_accepting():
                return False
        return True

    def can_time_step(self, diff):
        for e in self.__events:
            if not e.can_time_step(diff):
                return False
        return True

    def time_step(self, diff):
        for e in self.__events:
            e.time_step(diff)

    def status(self):
        res = []
        for e in self.__events:
            res.append({'executed': e.marking.executed,
                        'pending': e.marking.pending,
                        'included': e.marking.included,
                        'enabled': e.enabled(),
                        'name': e.name,
                        'lastExecuted': e.marking.last_executed,
                        'deadline': e.marking.deadline,
                        'label': e.label
                        })
            for s in e.children.status():
                s['label'] = f'{e.label}.{s.label}'
                res.append(s)

        return res
<<<<<<< HEAD
"""
=======

class DCRGraphSubprocess(DCRGraph):
    def __init__(self, parent_graph: None) -> None:
        super().__init__(parent_graph)

class DCRGraphNesting(DCRGraphSubprocess):

    def __init__(self, parent_graph: None) -> None:
        super().__init__(parent_graph)


class DCRGraphSpawn(DCRGraph):
    def __init__(self, parent_graph: None) -> None:
        super().__init__(parent_graph)
>>>>>>> 40a38596
<|MERGE_RESOLUTION|>--- conflicted
+++ resolved
@@ -32,14 +32,14 @@
     'subprocesses': {},
     'nestings': {},
     'labels': set(),
-<<<<<<< HEAD
+# <<<<<<< HEAD
     'labelMapping': {}
-=======
-    'labelMapping': {},
-    'roles': set(),
-    'roleAssignments': {},
-    'readRoleAssignments': {}
->>>>>>> 40a38596
+# =======
+#     'labelMapping': {},
+#     'roles': set(),
+#     'roleAssignments': {},
+#     'readRoleAssignments': {}
+# >>>>>>> 40a38596ee1706d65f38e531c20db84f2ffdedba
 }
 
 
@@ -217,25 +217,15 @@
 
     def __init__(self, id, label, parent, children, marking = Marking(False,True,False)) -> None:
         """
-<<<<<<< HEAD
 """
-        :param n: name (assumed unique)
-        :param l: label
-        :param p: parent
-        :param g: children (a graph)
-        """
-"""
-        self.__children = g
-=======
-
         :param id: id (assumed unique)
         :param label: label
         :param parent: parent (a graph or events)
         :param children: children (a graph or events)
         :param marking: default just included
-        """
+
         self.__children = children
->>>>>>> 40a38596
+
         self.__loading = False
         self.__parent = parent
         self.__id = id
@@ -571,9 +561,7 @@
                 res.append(s)
 
         return res
-<<<<<<< HEAD
-"""
-=======
+
 
 class DCRGraphSubprocess(DCRGraph):
     def __init__(self, parent_graph: None) -> None:
@@ -588,4 +576,4 @@
 class DCRGraphSpawn(DCRGraph):
     def __init__(self, parent_graph: None) -> None:
         super().__init__(parent_graph)
->>>>>>> 40a38596
+"""