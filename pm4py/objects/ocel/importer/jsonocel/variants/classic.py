'''
    This file is part of PM4Py (More Info: https://pm4py.fit.fraunhofer.de).

    PM4Py is free software: you can redistribute it and/or modify
    it under the terms of the GNU General Public License as published by
    the Free Software Foundation, either version 3 of the License, or
    (at your option) any later version.

    PM4Py is distributed in the hope that it will be useful,
    but WITHOUT ANY WARRANTY; without even the implied warranty of
    MERCHANTABILITY or FITNESS FOR A PARTICULAR PURPOSE.  See the
    GNU General Public License for more details.

    You should have received a copy of the GNU General Public License
    along with PM4Py.  If not, see <https://www.gnu.org/licenses/>.
'''
import json
from enum import Enum
from typing import Optional, Dict, Any

import pandas as pd

from pm4py.objects.ocel import constants
from pm4py.objects.ocel.obj import OCEL
from pm4py.objects.ocel.util import filtering_utils
from pm4py.objects.ocel.util import ocel_consistency
from pm4py.util import exec_utils, dt_parsing


class Parameters(Enum):
    EVENT_ID = constants.PARAM_EVENT_ID
    EVENT_ACTIVITY = constants.PARAM_EVENT_ACTIVITY
    EVENT_TIMESTAMP = constants.PARAM_EVENT_TIMESTAMP
    OBJECT_ID = constants.PARAM_OBJECT_ID
    OBJECT_TYPE = constants.PARAM_OBJECT_TYPE
    INTERNAL_INDEX = constants.PARAM_INTERNAL_INDEX


def apply(file_path: str, parameters: Optional[Dict[Any, Any]] = None) -> OCEL:
    """
    Imports an object-centric event log from a JSON-OCEL file, using the default JSON backend of Python

    Parameters
    -----------------
    file_path
        Path to the JSON-OCEL file
    parameters
        Parameters of the algorithm, including:
        - Parameters.EVENT_ID
        - Parameters.EVENT_ACTIVITY
        - Parameters.EVENT_TIMESTAMP
        - Parameters.OBJECT_ID
        - Parameters.OBJECT_TYPE
        - Parameters.INTERNAL_INDEX

    Returns
    ------------------
    ocel
        Object-centric event log
    """
    if parameters is None:
        parameters = {}

    ocel = json.load(open(file_path, "r"))

    events = []
    relations = []
    objects = []

    event_id = exec_utils.get_param_value(Parameters.EVENT_ID, parameters, constants.DEFAULT_EVENT_ID)
    event_activity = exec_utils.get_param_value(Parameters.EVENT_ACTIVITY, parameters, constants.DEFAULT_EVENT_ACTIVITY)
    event_timestamp = exec_utils.get_param_value(Parameters.EVENT_TIMESTAMP, parameters,
                                                 constants.DEFAULT_EVENT_TIMESTAMP)
    object_id = exec_utils.get_param_value(Parameters.OBJECT_ID, parameters, constants.DEFAULT_OBJECT_ID)
    object_type = exec_utils.get_param_value(Parameters.OBJECT_TYPE, parameters, constants.DEFAULT_OBJECT_TYPE)
    internal_index = exec_utils.get_param_value(Parameters.INTERNAL_INDEX, parameters, constants.DEFAULT_INTERNAL_INDEX)

    parser = dt_parsing.parser.get()

    types_dict = {}
    for obj_id in ocel[constants.OCEL_OBJECTS_KEY]:
        obj = ocel[constants.OCEL_OBJECTS_KEY][obj_id]
        obj_type = obj[object_type]
        types_dict[obj_id] = obj_type
        dct = {object_id: obj_id, object_type: obj_type}
        for k, v in obj[constants.OCEL_OVMAP_KEY].items():
            dct[k] = v
        objects.append(dct)

    for ev_id in ocel[constants.OCEL_EVENTS_KEY]:
        ev = ocel[constants.OCEL_EVENTS_KEY][ev_id]
        dct = {event_id: ev_id, event_timestamp: parser.apply(ev[event_timestamp]),
               event_activity: ev[event_activity]}
        for k, v in ev[constants.OCEL_VMAP_KEY].items():
            dct[k] = v
        for obj in ev[constants.OCEL_OMAP_KEY]:
            relations.append({event_id: ev_id, event_activity: ev[event_activity],
                              event_timestamp: parser.apply(ev[event_timestamp]), object_id: obj,
                              object_type: types_dict[obj]})
        events.append(dct)

    events = pd.DataFrame(events)
    objects = pd.DataFrame(objects)
    relations = pd.DataFrame(relations)

    events[internal_index] = events.index
    relations[internal_index] = relations.index

    events = events.sort_values([event_timestamp, internal_index])
    relations = relations.sort_values([event_timestamp, internal_index])

    del events[internal_index]
    del relations[internal_index]

    globals = {}
    globals[constants.OCEL_GLOBAL_LOG] = ocel[constants.OCEL_GLOBAL_LOG]
    globals[constants.OCEL_GLOBAL_EVENT] = ocel[constants.OCEL_GLOBAL_EVENT]
    globals[constants.OCEL_GLOBAL_OBJECT] = ocel[constants.OCEL_GLOBAL_OBJECT]

    ocel = OCEL(events=events, objects=objects, relations=relations, globals=globals, parameters=parameters)
<<<<<<< HEAD
    ocel = filtering_utils.propagate_relations_filtering(ocel)
=======
    ocel = ocel_consistency.apply(ocel, parameters=parameters)
    ocel = filtering_utils.propagate_relations_filtering(ocel, parameters=parameters)
>>>>>>> 64e33151

    return ocel<|MERGE_RESOLUTION|>--- conflicted
+++ resolved
@@ -118,11 +118,7 @@
     globals[constants.OCEL_GLOBAL_OBJECT] = ocel[constants.OCEL_GLOBAL_OBJECT]
 
     ocel = OCEL(events=events, objects=objects, relations=relations, globals=globals, parameters=parameters)
-<<<<<<< HEAD
-    ocel = filtering_utils.propagate_relations_filtering(ocel)
-=======
     ocel = ocel_consistency.apply(ocel, parameters=parameters)
     ocel = filtering_utils.propagate_relations_filtering(ocel, parameters=parameters)
->>>>>>> 64e33151
 
     return ocel