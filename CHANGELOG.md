# Changelog of pm4py

<<<<<<< HEAD
=======
## pm4py 2.5.4 (2023.03.XX)

### Added

### Changed
* d6d2301dd0d2ea57cba76015eba124f726f4544e
  * introduced optional "lifecycle paths" feature
    in OCEL feature extraction

### Deprecated

### Fixed
* 0a1c6f9c6e0ff45a0e732978589ed17513899be8
  * fixed dependency on Simpy in __init__.py
* 9663a863cc342cfe16800a2893e7b0e6b9df48d2
  * fixed bug in WOFLAN (crashing after LP solving)

### Removed

### Other
* a313db141148a960d7eb5126831bc1f8829a2ca4
  * made fundamental and optional requirements clearer

---

>>>>>>> 1bd302ca
## pm4py 2.5.3 (2023.03.05)

### Added

### Changed
* ea0da47ff6faaddb087ffa2344c6139c30978dca
  * SVG position parser utility (replacing text-based parsing in Graphviz BPMN-based layout)
* 9ea35fe209982f87f478262e1398e8474b3be1ba
  * working variant for generator of all optimal alignments
* 3f07223236eb350a72db87c8a708dcea13c1a5a3
  * refactored df_statistics.get_dfg_graph method and DFG visualization
* 268311a99ee7d2df245026371ab7449538ffcff8
  * support for object versioning in OCEL

### Deprecated

### Fixed
* 5d4bbb60bf940f8c5d654de0c8ecaec8cbb44d48
  * fixes for Pandas 2.0
* ea09b4910874dbb165277a4de93286c05ac0ba5c
  * carefully performing SQLite3 import (DLL compatibility issues with Anaconda)
* 06217786793dc7fa22706ecc143778d8ebbe3d2e
  * fixed indeterminism in edges filtering during paths percentage filter

### Removed

### Other


---

## pm4py 2.5.2 (2023.02.11)

### Added

* be6ac2f1c611da6abcb6ea10df0280f7b9ecb0f0
  * added internal conversion method for Petri net type (classic, reset, inhibitor, reset_inhibitor)

### Changed
* 87280959eb1612d01bbd4183d951f2c33750fed6
  * added ADD_ONLY_IF_FM_IS_REACHED parameter to Petri net playout
* 38af1dabd9cf3478a6b728be5a602150ed837c7c
  * playout Petri net simplified interface: detecting the correct Petri semantics to be used
* ffffc623e6c52af2df0a4f3bb33fff5aa49b5588
  * added FM_LEQ_ACCEPTED parameter to Petri playout
* df84b4702fc81ab3427330f05c6b5dfb572f595e
  * possibility to decorate heuristics nets with performance from the simplified interface
* e418e25a0008828337a92b23f57a0980baa8f24a
  * changed convert_log_to_ocel to include automatically additional object types from the dataframe
* fbe086eaff9683562ada39a14fb6bdd86d52c50b
  * added constant for the default Gviz representation format in the simplified interface
* f746d8811fad34c082ddac3028f0269bdade0a15
  * more efficient WIP implementation for OCEL
* 57167b094edcaeb01fc14e7d495a6bbc2d9907eb
  * raising warning when parsing a XES log below Python 3.11 because of potential ISO-format parsing problems

### Deprecated

### Fixed
* b012df622c9bf28c3adf8cf4b53eaa2d6ec5efad
  * fixed JSON/XML-OCEL importing (missing coherency check)
* 5a4d5a276c0a6c2dd33ebe930cdf60b5183c48a1
  * setting correct variant when applying pm4py.discover_process_tree_inductive on a DFG object
* a5bc0b96d9b79ae8d4ea26be03f4b8154837f567
  * bug fix Murata (removal place from IM)
* 91c20ccd0d6c88d76519e174b7e11ab82ac6a180
  * bug fix process tree obj get_leaves function
* 480c4fd1a3f35f8312927defd09b4a89665e6f71
  * bug fix convert_ocel_to_networkx variant
* fc941525842a41bc5d712526ef17177d7f8be763
  12ef518b00f16c5e1b6b8d5d3fc749959bc836ad
  * fixed SNA visualization (variant & HTML)
  
### Removed

### Other


---

## pm4py 2.5.1 (2023.01.30)

### Added
* 23d5b0a81bbffbb69175aaa7cfa78e1ea0b78b6d
  * adapted OCEL object to optionally support O2O/E2E relationships.

### Changed
* 284bd275ae444a72e3c81662b7aded4921befde4
  * updating Scipy adopted LP solver from simplex to highs (4x faster)
* bc1f21ef4e83af66f1202ef82e389e5b5cb38ae8
  * moving utilities for sojourn/service/waiting/arrial/finish times computation on Pandas dataframes
* 7e59696b0d4c9fd659dc0594cff3c07fc504df5e
  * OCPN discovery - specification of the variant of inductive miner to be used
* b32cada268fea2a9fdfb420821d9877d9144770d
  * removed deprecation warning on Petri semantics

### Deprecated

### Fixed
* a6a1f14cfc1714a5039dd445ea14091e3e8579c7
  * removed extra parameters in pm4py.discover_petri_net_heuristics

### Removed

### Other


---

## pm4py 2.5.0 (2023.01.19)

### Added
* e246a681298282e280d0a5d8c90958e1e4bfa139
  * add cadoso and extended cardoso simplicity metrics
* 34303df3a72e8d0c699f9cb61938c6c08a989274
  * add discovery of Stochastic Arc Weight nets based on OCEL logs.
* 32b74bb6125e1e914caab404514b606ac119d4f0
  * add Murata simplification to the simplified interface (implicit place removal)   

### Changed
* e7f79a47d6349644ef33c137a9eea34e57b7224b
  * changed process tree conversion to Petri net to follow the standard DO-REDO paradigm instead of DO-REDO-EXIT
* 9adf32e3c934f9d9f458a1d87dfdda869358e79f
  * scaling positioning nodes BPMN layouter
* cc34a30e5a7dbac292f0bb784df28ade94215140
  * removed searchbox in docs theme (not working with current version of sphinx)

### Deprecated

### Fixed
* 479dc5c1afef98b2ae3b67b918568465b1c7c72b
  * bug fix inductive miner DFG missing parameters in LoopCutDFG

### Removed

### Other


---

## pm4py 2.4.1 (2023.01.09)

### Added

### Changed
* 9e815620924b2bae5a83b85539f38f344d4293d2
  * fontcolor support in visualizing invisibles.

### Deprecated

### Fixed
* 26fe3ea4ec65b668002163ae451436a4452f0b20
  * improved compatibility with Pandas 1.5.x (faster date processing)
* 93ee76af7cd23816d8891d6e7925011dc4d0399e
  * fixed compatibility with Python 3.8 in typing

### Removed

### Other

---


## pm4py 2.4.0 (2023.01.06)

### Added
* 7d3b0cb107452b9f7fa3d3c3e1c3609e3c5827dd
  * Murata algorithm (Berthelot implementation) to remove the structurally redundant places
* 6fc781328a550a339e6e48d03f0e75464ad5249a
  * expose in the simplified interface the reduction of invisible transitions
* 21a79b0132aaf5e2d6ac4efbb31995fba91dd46b
  * add support for calcuating stochastic languages of process models
  * add support for calculating EMD between two stochastic languages 
* 9186c5bac228383e3b2addba6e5205e6e0ce2a8d
  * add visualization of alignments in simplified interface
  * add visualization of footprint table in simplified interface
* 82e20325229a3ae4e9c045ab2cfec3070ab02005
  * add conversion of Petri net object to networkX 
* dfbd6c27c09ecb45c3dcf7edb35093455c09c429
  * add support for stochastic Petri nets
  * add support for stochastic arc-weight nets

### Changed
* c56c3ca6dd1068380ac7a0dc79f6fe64410e8d78
  * changed Petri net visualization in order to provide decorations for places/transitions/arcs
* 63371dbad1f9e9cf2e53a6b38977fd22f02661df
  * changed xes importer to support returning the legacy event log object 

### Deprecated

### Fixed
* 0bc31a7406f961122c3a124710d1a1ce8b6c74db
  * fixed Scipy lp solver in order to allow for variables integrality specification.

### Removed

### Other

---


## pm4py 2.3.4 (2022.12.23)

### Added
* 89ca01e1378cb2cfac21f5d58e0e4fea44ca2186
  * extraction of temporal features (system dynamics log) in pm4py

### Changed
* 7a40a3cff6b0b4a12b2fe4ca7bd08bf963917443
  * Improving the performance of streaming DFG discovery
* ec766d97c9b8557324ab11a862d6630091a92059
  * Removed Pyvis and Jsonpickle as explicit dependencies of the project
* 04691455f47bc4ec84bb26ec7c5f6d187db1d41f
  * Removed Sympy requirement (re-implemented null space in WOFLAN)
* b4fac01dff29ff34d6f0bb97e4398a101139d5b1
  * Enabling disable_variants by default in TBR when place fitness is required

### Deprecated

### Fixed
* 4b5c035f4a744c8de4efb7969a6f0abcfdd966d2
  * bug fix between filter on EventLog

### Removed

### Other

---

## pm4py 2.3.3 (2022.12.09)

### Added
* e2e4d357e2218a48f9b2d6b89690fbbe61cd6906
  * importing/exporting from/to SQLite

### Changed
* 246be6c1aa1a3216faebf1440c38d59485621f4b
  * Visualization of heuristics net - avoid totally unconnected nodes

### Deprecated

### Fixed
* 2e560757b4717a94e8f774de4b42bbb26bcdfc12
  * bug fix TBR decorations in Petri net
* 743151159a3f240ea6cf0756bd9ae24ac5cac10b
  * cope with changes in the deprecation/packaging packages

### Removed

### Other

---

## pm4py 2.3.2 (2022.12.02)

### Added
* 55cf77276573efcc6d67ed1a51871914ba34f84e
  * instantiation of some objects directly from the pm4py module.

### Changed
* f887397e9abf2e9f85b48b941aa2bd4a892600a0
  * parametrization scale factors current BPMN layouter
* 35171256a7378f55713cec3b835b3418ecf4d356
  * bug fix heuristics miner ++ on Pandas dataframes - Parameters are not passed

### Deprecated

### Fixed
* 523589e13dfb6f5a8070478c245fc2a8058751ec
  * raise exception when unsupported OCEL file format during read/write
* 394960d9eabcc0ac2eb40520b2866a3e21178d7c
  * fixed statistics.traces.generic.pandas.case_statistics.get_cases_description to support the start timestamp column
* 0bd2caf62742627f840a5cde5486a0b92eaafeeb
  * bug fix discovery DFG typed

### Removed

### Other

---

## pm4py 2.3.1 (2022.11.26)

### Added
* cde09b3bdc122e0f38d62c5cecba26a6d1d9e4b6
  * new variants of alignments - generating all optimal alignments

### Changed

### Deprecated

### Fixed
* 37dc750566da858c738a94ea242160cada28a43d
  37e7e92db973497b23b30610a005512bd2d3268a
  * fixed tests and examples
* 75ae8d12555d0fe354b55e3f99d09287ef4c5fd6
  * fixed pm4py.read_xes problem with some conversions to DF
* ea72675caf93f5e32bc146f6cef7f86d0769c747
  * fixed inductive miner entrypoint function

### Removed

### Other

---

## pm4py 2.3.0 (2022.11.25)

### Added
* 00a7ab36bda245d16a35ae6fff2bfb51d8ff8aea
    Adding several methods to the simplified interface (process discovery/conformance checking using log skeleton, temporal profile, batch detection).
* feeb1891f82014b3e86a4c5301c237226acc8fad
    OCEL - Visualization of object graphs (object interaction, object descendants, ...)
* 15964a428e2e0fc50dcc96570fba39f2e0d40099
    OCEL - Added some filters in the simplified interface
* fefe740338b702eafb7049a8f777f48f464d157d
  *  OCEL - insertion of an attribute pointing to the parent object
* 88c58a1c6809388be58db2ea6e64fb9b58d913d6
  * OCEL - sampling objects
* 40c741c8298584402cd9ea8e86bcca09f2bfd857
    OCEL - Method to get a temporal description of an object-centric log
* d63929cc36b1aba941f88efac05af3b25a384787
    OCEL - method for objects summary
* fdd87eb41e54ce8d179ae3030fd9e15ea74320e8
    OCEL - expansion of the set of objects during filtering on object identifiers
* 908d0aa843f1a4e9f4a6c69139a3be755c2e8555
  * OCEL - conversion to NetworkX DiGraph
* 5c7cc41b94810ec93f388f8014f2a3820d0063f2
  * EventLog - conversion to NetworkX DiGraph 
* e7b4f712e1bd9475c73be5bc82c9a22eb0b745b5
  * OCEL - objects interactions summary
* 43b5976f7040a77c0aa32f5a28c508eb19966fa1
  * OCEL - methods to merge duplicates
* 3cc1a19f42420e034a7489f1c695fea788e9087f
  * OCEL - methods to manage duplicates, sorting and time-delta for events
* 2c729e28e7f536acbd0919d88cf035a23542a3ae
  * OCEL - conversion event log to OCEL accepts several object types
  
### Changed
* f6b7714eaf79e1c57e4283163a51631f0ea8d964
	default variant representation is now a tuple of activities instead of a comma-separated string
* 642dcdf2cc538d384c1869436879d7d0602e3fa0
	refactoring PNML importing: auto-detection of final marking shall be optional
* 85cea58442348684440890612db8b5511491e0d2
	refactoring XES exporting in the simplified interface
* f60fd1ded3210adb91345be49343cd0dceaecc6d
	refactoring usage of type() and isinstance() throughout the code
* faabe5ee17ae6fb10e77637e614db5d764d66e93
	introduced proper ResetNet, InhibitorNet, and ResetInhibitorNet classes
* 070d0467bda22d81b4166c2b3646333a23897f81
	different OCEL exporters methods are now available for different outputs, instead of having a single method accepting a path with an extension
* c614474e477a02836bd36f0b40db4b8ef37b78a6
    made extension optional to write methods
* f89a1dfa797da4581c4cbbd8cde482caf2402ca4
  c768e5a33e5e2f872fd2dc0d45a11d589a130629
    documentation is taken inside docstrings and formatted using Sphinx
* 7640c79932ef974524ca4424f91c6b9416401a8d
    brand new implementation of the inductive miner, also with multi-processing support.
              the .apply method of the inductive miner is now returning a process tree object.
* cc74d5ebcd7181626d79d60b2a883ad061cd85ba
    re-implementation of business hours in a slot-based way.

### Deprecated

* 6184f7f9e4e323a222a28ed046686eb9f0d6b3e8
	deprecating the usage of the EventLog class
* fddc1c0936514d819be77c993913a96172680f0e
	deprecating some packages for removal in future release (hierarchical clustering, comparison, alignments with edit distance, decision mining, earth mover distance, log to interval tree)
 * 000f23ca65226d66f52d85f9b876ec68669f03e0
	deprecating the format_dataframe function.

### Fixed
* d066d3f49a996c30d151031d66de90db4f4d9a2e
  * Fixed issue with OCEL-CSV importing (Pandas index_col)
* c38348df9cf165fd94a2e69ba29601e1643e80ae
  * Fixed issue with OCEL-CSV importing (relations dataframe timestamp)

* 22ec9ab7220088ef7535760dd93197092d6bf04a
  5c0b0d439c1a613ff78d4d24b7a05b7aa4150ce3
  9b90c2c18b708d39e3c75f8b2e25433c7e8b447f
  ba6b55b84d1f7191d578e0d5535c49ef1930ce65
  4d5765052fe4085fc8f8340e72a353369705b878
    making methods directly working on Pandas dataframes
* ba6b55b84d1f7191d578e0d5535c49ef1930ce65
  4d5765052fe4085fc8f8340e72a353369705b878
  aea15814ba8f67a51fce1ec0beebd9a4a3721a19
    adding common parameters to simplified interface methods
* f8482b9e9aa4376543ad5d66d22fb04de0639530
    missing parameters in heuristics net discovery

### Removed

* d2a95d306362f54e08070b98193abbf8498ba70e
	removed all deprecated code for this release; standardized object definitions

### Other

---

## pm4py 2.2.32 (2022.11.10)

### Added

### Changed
* cfb9f37a15a6b990f32ceaab28f1e2153e36c23d
  * Update WOFLAN to include diagnostics in output

### Deprecated

### Fixed

### Removed

### Other

---

## pm4py 2.2.31 (2022.11.06)

### Added

### Changed
* cc232ddc00528a0e7d568565c6b8fe76e2e38f71
  * fine tuning existing BPMN layouter

### Deprecated

### Fixed
* 43026f0d22605bafd104c9c752511b3a00c3988c
  * missing encoding parameter in PNML importing/exporting
* 07493cc94e40652983eeb7b25f911654937f0ae6
  * bug fix Alpha Miner - check if the new place candidate pair has
    causal relations between all elements of the first and second part
    of the pair.
  
### Removed

### Other

---


## pm4py 2.2.30 (2022.10.13)

### Added

### Changed

### Deprecated

### Fixed
* 32a4fc9e4ab23418493f281fc262615f2ff4c436
  * Fixed trace filter
* 4c5599ff60f4e448198a1971a669c4bf3a4154fe
  * fixed issue with SNA HTML visualization

### Removed

### Other

---

## pm4py 2.2.29 (2022.09.16)

### Added

### Changed

### Deprecated

### Fixed
* d066d3f49a996c30d151031d66de90db4f4d9a2e
  * Fixed issue with OCEL-CSV importing (Pandas index_col)
* c38348df9cf165fd94a2e69ba29601e1643e80ae
  * Fixed issue with OCEL-CSV importing (relations dataframe timestamp)

### Removed

### Other

---

## pm4py 2.2.28 (2022.09.02)

### Added

### Changed

### Deprecated

### Fixed
* 1343827595d4cfd9f6b5743bb378443079ce281c
  * fixed sorting in DFG filtering
* acea877fd9000c8e6a62424c15d4a29c33d08eba
  * fixed bug of LocallyLinearEmbedding(s) with newer version of Scipy
* 55acf9c08d25886f384bb2e993d653af90874f3b
  * fixed construction of tangible reachability graph

### Removed

### Other

---

## pm4py 2.2.27 (2022.08.19)

### Added
* 58e266610e82cfcc41868313f7b9ccfd9975d49c
  * discover_objects_graph utility for OCELs.

### Changed
* 1cbd37ac4b54a4c0e943b506ed685435f003640b
  * performance improvement batch detection on Pandas dataframes.
* 94dd96e0095f7cb1ef8d1eb48bd3da0a3cd85793
  * minor changes to DFG variants simulation.

### Deprecated

### Fixed
* 98fd3c740d8b6ae2dfde4d7a018f181030f22175
  * fixed reflexivity in EventLog eventually_follows filter.
* 9423897cdf0ea293ff1b032a0d4fa49ba746709c
  * fixed chunk_regex XES importer.

### Removed

### Other

---

## pm4py 2.2.26 (2022.08.05)

### Added
* 2146fc42020f11a364a98b724d6c6a44fcbcbb41
  * trace filter

### Changed
* 5c06d520182317d140bd1b82d9d986c3edc81cf7
  6a2eb404ba240b2c04eb91e7cf1407f72c5ae3e5
  * minor fixes to DFG simulation
* fe1aa9c5efa7dc274e728a769625a784d7f87c6f
  * added default option for background color setup
* ac080d2702192b588cf80444dd44fe447d14ede9
  * background color as parameter in the simplified interface visualizations

### Deprecated

### Fixed
* 9c12ffba4e4d1043fa4ad2ffe8349b13d7fa06f3
  * fixed the exporting of Petri nets (Petri net name property)
* 7fdb3074c6924e5957f973a76ff34ae5dc7bc815
  * fixed the visualization of heuristics nets

### Removed

### Other

---

## pm4py 2.2.25 (2022.07.29)

### Added

### Changed
* ce94110076e3269c96a6eee61d7618f08f44472a
  * optimization in the calculation of the eventually-follows graph on Pandas dataframes.
* 3cca8f97bbd09f4ae5644dcc156489d4b2037028
  * optimization in the calculation of the performance directly-follows graph on Pandas dataframes.
* 4d8721787a50da397b265678be614c94894ea851
  * column reduction in DFG calculation on top of Pandas dataframes

### Deprecated

### Fixed
* d754ccdac680f610b2b628dc9830d92da6954dc1
  cb76238c29b986026f07261c11a1c09a667c9ab9 
  54970a58927ad0e17b173bff17705a10f5344d92
  ef575a8bf0519655bcf8a57b981c7fa3c018db7a
  * small fixes in OCEL utilities
* d0094fa4ccc815b57ccc519d15ccbda6399c2ef7
  * bug fix eventually_follows filter in LTL checker when timestamp_diff_boundaries is provided.
* eb8617de0cfcfebf7374b4545660158e4b4291b6
  * bug fix eventually_follows filter in LTL checker on EventLog objects.

### Removed

### Other

---

## pm4py 2.2.24 (2022.07.12)

### Added
* 43800f763a2aede807ad40231f771c6ef19e0098
	* added some examples for XES and OCEL generation out of a database

### Changed
* f72e011d38cec44823c00248039812a3fa0cfc7b
  * application of the strict sequence cut in inductive miner (IMCLEAN)

### Deprecated

### Fixed

### Removed

### Other

---

## pm4py 2.2.23.1 (2022.07.01)

### Added

### Changed
* 43e55f63d86e424e882617af7b0a483ffe653069
  * setting default alignments variant to Dijkstra when no linear solver (Scipy, CVXOPT) is available
* 5ff00475659c38792ebab685fb23b282c75c36c0
  209558a0d6d4c43708389a0002fc7c62bd9f89e9
  * optimizing retrieval and filtering of start/end activities from Pandas dataframes.

### Deprecated

### Fixed
* dc94e82825bd5994667dd9c6cf2e1908379db923
  * fixed problem(s) with the log skeleton
* 1bd50ff5354317d57297e63d140618ffa7a58ef6
  * bug fix in exporting OCEL(s)
* 7c6c30ffcff04d3151f249556af9405402fdee83
  * fixed problem with WOFLAN algorithm (LP solving)

### Removed

### Other

---

## pm4py 2.2.23 (2022.06.24)

### Added
* 09c97115cfaafa033c595ddff089701a28bf1599
  * added starts-with and ends-with filter on Pandas dataframes.
* f373955163ad58e6da3d762380b4f9802ac806f0
  * new OCEL filters made available (event identifiers, object identifiers, collection of object types, connected component per object)
* 2051ff1f5985ec34362a16d1f369e062220d7d1b
  * new footprints visualizer (symmetric comparison between differences in footprint matrix)
* 0c6d023535f18318f1f7f78fec21f3565ce229cd
  * new OCEL statistics made available (temporal summary of the log, objects summary)

### Changed
* 1f36b168d33d6dd48f4e20fd16b7a71e25c6de67
  * allow exporting trace-by-trace to disk in .xes

### Deprecated

### Fixed
* 3396465f6d6944c84bbdfcf2bbe380b80c442350
  * fixed inductive miner example's path

### Removed

### Other

---


## pm4py 2.2.22 (2022.06.10)

### Added
* c7e04d3e8d4a3fc1859e50793a0693040602dd3c
  * add starts-with and ends-with filter

### Changed
* 9bb6ad473bf46b2ca6a378193e2e3042bed98d31
  * added the possibility to provide additional parameters to Matplotlib's plots
* 0489353a21ce7a4044d775ed505f476556d2b4e4
  * increased performance of the PM4Py's insert_partitioning method
* ab196c5a2ee1430dfd7cef4943f7275aa5405873
  * increased performance of dotted chart / performance spectrum representation
    by disabling automatic layouting in neato.

### Deprecated

### Fixed
* f45883421423ca49139adf24490625ad2980fc92
  * Fixing OCEL processing when an event has empty object map
* e45a136198b7dbf546d97a65095d2b126133a754
  * Fixed problem with footprints discovery on loops (process tree / Petri nets)
* 3b2082f744966e9c453013df41c15828b971e94d
  * Alignments: Timeout results in an exception on fitness calculation

### Removed

### Other

---

## pm4py 2.2.21 (2022.05.12)

### Added
* 65ff8ae3d9bca71f0cf7be507c9e0eba68b85c42
  * add chunk-based xes importer (CHUNK_REGEX)

### Changed
* d982c534aac373c347a083739b68fd3ac2b29e42
  * changed dimension of endpoints in BPMN models layouting
* 7473a72877e29261780adf746d134b406a912dd7
  * interventions to increase PM4Py's compatibility across different platforms

### Deprecated

### Fixed
* 882aa20b20ec593e0a7d01e027a6f1afa8d44f84
  * fixed XES line-by-line importer for booleans attributes
* f6542cd12413f073eb51173804f68502e3026f46
  * fixes XES line-by-line deserialization
* 363580b757c027ff583d33dcff83e00b3be97659
  * fixed issues with Pandas dataframe's index usage in the library
* 58a763b4099b40c67f23a6eb45c621d1b9a9d324
  * fixed OCEL default constructor to set default columns in the dataframes
* 8470f22047667d1d30415a08965af1015d66adbb
  * fix division by zero error in alignment-based fitness (side case for empty trace/model combination) 

### Removed

### Other

---

## pm4py 2.2.20.1 (2022.04.10)

### Added

### Changed
* 344fb7258df17ce0d4ffe7425b678943f6f2ff11
  * Minor refactoring to management of inhibitor / reset arcs (importing)

### Deprecated

### Fixed
* ad2cba1d8f9487dbb03ec418643b329b30e80ee0
  * Minor fixes to the retrieval of the parameters in several parts of the code
* 65e1f1b0bbd0747fe81eb049780874608a395d6e
  * Fixed bug in eventually follows filter (simplified interface)
* 60cd060edeeaa17c8b5bdaba7bb1035fc385d514
  * Fixed XES exporting when attribute value type is a Numpy type (numpy.int64, numpy.float64, numpy.datetime64)
* cd5e55e712697a28cbfe0182e96556531b520667
  * Bug fix feature selection and extraction on Pandas dataframes

### Removed

### Other

---

## pm4py 2.2.20 (2022.04.01)

### Added

### Changed
* 762fa3ec987705f12a42decb13862323f600e3c9
  * apply explicit conversions to event log throughout pm4py code base 

### Deprecated

### Fixed
* 1bcadff3acacfda2463cf9325f873004e15ed915
  * Bug fix / efficiency change on the format_dataframe utility function.
* d8797f574d605ad1591c66a96c1f54346c856878
  * Fixed missing import in DFG performance visualization.
* f4f5a0eee8218be5c575fe8b42ab59e335979d53
  * Fixed hardcoded parameter in feature extraction interface
* e61fb3f7a763a89cfb221b3c37c1b140620f5df9
  * Fixed performance DFG visualization when all values are provided
* fb9c152afdf6b91c3b26efa09d8233e99c55b907
  * Fixed progress bar behavior in TBR-based ET-Conformance

### Removed
* 639aeb64bf5febf5f5719622d6d90c4a3c5cd8be
  * Removed ORTOOLS as available linear solver.

### Other

---

## pm4py 2.2.19.2 (2022.03.04)

### Added

### Changed
* f5575aa8
  * Cleaning unused parameters in PTAndLogGenerator
* 65137038
  * Changed WOFLAN linear problem solving to default interface

### Deprecated

### Fixed
* 150184d3
  * Small bug fixes BPMN importer
* 7221385a
  * Issue in DFG visualization when the provided start/end activities are not in the graph

### Removed

### Other

---

## pm4py 2.2.19.1 (2022.02.11)

### Added
* a193603e
  * Event-Object Feature Extraction on OCEL
* 8da05972
  * Prefixes and Suffixes filters for Event Logs + Exposition in Simplified Interface

### Changed

### Deprecated

### Fixed
* cbf848ef
  * Bug fix BPMN importer
* ff0dfc4b
  * Closed security issue within dependencies

### Removed

### Other

---

## pm4py 2.2.19 (2022.01.25)

### Added
* eea18398
  * possibility to return the Pydotplus graph inner object in the Heuristics Net visualization.
* 52ddbf75
  * support for different attribute keys for the source / target events in the DFG discovery and paths filtering on Pandas dataframes.
* 29bd86a6
  * possibility to specify different shifts for the different working days of the week, inside the business hour module.
* f1e124a4
  * possibility to move an attribute at the event level in an OCEL to the object type level.
* 0da4c3f6
  * custom semantics for Petri net to reachability graph conversion.
* c7c7ed5f185b492f7b6206b04f037a119b80541b
  * add "week of the year" option in get_events_distribution method
* 5b5c04874e449bda60463ade6e2cf1a8218e6908
  * add prefix/suffix filter for pandas data frames
* 877701fa0e348a5bd58eb84ed984b60292db9f55
  * add additional features (useful for instance-spanning constraints) in trace-based feature extraction
* 7359807b60aa3b1ece798d1ef0cdd6a19fac9f6b
  * add rebase functionality to pm4py (changing the default activity/case identifier)
* 84742ce331dec418841d99fafb24a82c48c21e7f
  * add support for interleaved operator
* d7e232a987e4a0c15e28b9cf2ae6c15ce324031f
  * added various additional interaction feature extraction methods for OCEL
* 9caf5597d59ff9eb70879ba42dbfccd9785009af
  * add new thirdparty dependency structure in third_party folder

### Changed
* 74ce9b95
  * setting all the arcs of the Petri net visible when there is at least an arc with weight != 1, for coherence reasons. 
* 21832737
  * inferring the activity frequency from the DFG in a more generic way with regards to the type of the inputs.
* 87fe5afd
  * changed tau printing in process tree to string representation, from *tau* to tau, for coherency with the parse_process_tree operator.
* effce8d8
  * changed BPMN namespace in BPMN exporting to ensure compatibility with BPMN modelers.
* 2200a0f5d6d23a1f797199cb834b37e07d8d396e
  * add pn to nx converter that returns two dicts for node mappings (pn->nx and nx->pn)
* f9ad1a400846dbdb01f48714df0a3119069a05ea
  * ```pm4py.format_dataframe(df)``` no longer replaces columns, rather, it copies the data into fresh columns

### Deprecated

### Fixed
* 0ad488b1
  * Fixed problem in PTAndLogGenerator: silent transitions were added in some context also when the parameter "silent" was provided to 0.

### Removed
* d07a90873be85d95b15e562aabc6ab1f93b6b109
  * removed ```pm4py.general_checks_classical_event_log()```
* 034abb0d7a442572f8bd52109ac6ed5cba109d0c
  * remove dependency on ciso8601

### Other

---

## pm4py 2.2.18 (2022.01.06)

### Added
* c15c8897
    * add utility function to convert SNA results to NetworkX
* 8b300dbb
    * add several new statistics for OCEL logs
* 8da0f41a
    * add frequency-based visualization (using alignments) for process trees
* 54261cbb
    * add progress bar to token-based replay
* 225dcad7
    * add OCEL schema validators
* da6a4787
    * add reduction rules for R/I nets
* fefcd453
    * additional support for BPMN functionalities: exceptions and markings
* 417274fd
    * add support for feature extraction from OCEL logs
* 5f5ff573
    * add filter that checks relative occurrence of a specified attribute 

### Changed
* b82dd92e
    * revised implementation of the business hours module, now supports input of work calendars (workalendar package)
* 434e66af
    *  allow arbitrary arc weights visualized (reported at https://github.com/pm4py/pm4py-core/issues/303)

### Deprecated

### Fixed
* 76563e4b
    * fix bug in process tree alignment that generates NoneTypeError when multiple leaves have the same label
* 3b6800d0
    * minor bugfix in process tree playout (reported at: https://github.com/pm4py/pm4py-core/issues/305)


### Removed

### Other



## pm4py 2.2.17.1 (2021.12.18)

### Fixed
* 2eb36ce5
    * Bug fix in OCEL importing (timestamp parsing)
* 512c071e
    * Resolved security issue in data Petri nets' PNML parsing

---

## pm4py 2.2.17 (2021.12.14)

### Added
* 9b795123
    * add converter from data frame to activity/case table
* f28fc490
    * add possibility to add the case identifier in the feature table (see: https://github.com/pm4py/pm4py-core/issues/292)
* 12b6ec24
    * add interleaving DFG visualizer for visualizing inter-process dependencies
* af9c3262
    * add first/last occurrence index per activity in the feature table
* 9231a5d7
    * add support for conversion of interleaving data structure
* 06f54287
    * add support to merge two separate logs using an n:m case-relation table
* 146f49c2
    * add the possibility to stream OCEL events and define object-specific listeners
* 573c26c2
    * add feature extraction functionality that records the position of activities
* ff62d665
    * add case and event sampling to the simplified interface
* d8f71bc3
    * add activity-position summary in the simplified interface
* d4011ff1
    * add link analysis code for OCEL    

### Changed
* 79920a18
    * improved string representation of Petri net objects
* 9358fdf4
    * minor refactoring for interval detection in event log
### Deprecated

### Fixed
* 5dccbe61
    * fix faulty conversion of process trees to binary equivalent.
* 976cc601
    * fix for: https://github.com/pm4py/pm4py-core/issues/293
* 1e4f602b
    * fix for: https://github.com/pm4py/pm4py-core/issues/295
* be629d97
    * fix for visualizing multiple tokens in the initial marking in the same place
* a06cc1c8
    * fix for the correct use of the triangular distribution on generating process trees
* 51181d6c
    * fix support for generating multiple process trees in one go
* 9a0e2be1
    * general revision of the process tree generator code    


### Removed

### Other

---


## pm4py 2.2.16 (2021.11.16)

### Added

* 32af0c81
    * time-stamp based interleaving mining for OCEL logs
* 10dffb58
    * support probability visualization in transition system visualizer
* 51c069fb
    * add discovery of object-centric directly follows multigraphs
* fa3031aa
    * add several filters for OCEL.
* d4747f71
    * implementation of OCEL-based process discovery according to Reference paper: van der Aalst, Wil MP, and Alessandro
      Berti. "Discovering object-centric Petri nets." Fundamenta informaticae 175.1-4 (2020): 1-40.
* 9fbd1c45
    * add the support for generic network creation based on a given IN/OUT column in which events are connected if the
      columns match.
* 2b867f0d
    * add projection utility to fetch lists of event attributes

### Changed

* 43a076c8
    * add artificial timestamps to artificial start and end events
* d65f8077
    * case attributes are replicated in events of an event stream (for xes input)
* 9075cbfc
    * add trace attributes to the interval tree

### Deprecated

### Fixed

### Removed

### Other

---

## pm4py 2.2.15 (2021.10.15)

### Fixed

* 6e26b003
    * fixed pandas performance DFG discovery
* 92153184
    * fixed parameters usage in simulation packages
* ca6750d4
    * fixed hardcoded parameters in dataframe_utils

### Removed

* 53af01f6
    * removed strong dependencies on intervaltree and stringdist

### Deprecated

### Changed

* dcebaf8e
    * moving networkx dependency
* f19762ac
    * update IMD cut detection to use IM_CLEAN cuts (correct implementation of IM CUTS)
* d5d0b49c
    * change the visualization of initial and final markings
* fcc4eeb0
    * variant separator (between activities of the same variant) is now a pm4py constant, for increased compatibility
      with other tools, e.g., celonis.

### Added

* 32c396b8
    * add sanity checks on event logs objects in simplified interface
* 5b85d5dc
    * add utility to parse a collection of traces in string form to an event log
* a87a39c9
    * add support for importing XES 2.0
* b43d425b
    * add artificial start and end events to event logs
* d22dd490
    * add initial support for OCEL 1.0
* 829f091c & 56fca738
    * support for business hours in the pandas dfg calculation
    * support for business hours in the temporal profiles for pandas dataframes
    * support for business hours in pandas df case duration
    * support for business hours in filtering for case performance (pandas)
    * support for calculating of sojourn time with different aggregation metrics
* 841e3e55
    * add etc conformance for dfg models
* 04caa3d3
    * add dfg filtering that keeps the dfg connected

### Other

---

## pm4py 2.2.14 (2021.10.01)

### Fixed

* 706d42c0
    * bug fix paths filter for Pandas
* c5ecaa4f
    * bug fix numeric attribute filter XES (custom case attribute glue)

### Removed

### Deprecated

### Changed

### Added

* 8ba67034
    * added random variables that are able to check gamma and log normal distributions
* 1d22d99d
    * added dfg -> petri net translation that has unique labels (routing is performed by invisible transitions)
* 004ec93f
    * add support for log-level fitness in the alignment output
* 56efe270
    * add fitness value for the dfg-based alignments
* d9da1ab8
    * add raw performance values for the elements of the performance-based dfg
* 0eeda19d
    * when visualizing a dfg without log attached to it, i.e., incoming edges are used to count
* 03ee6b8e
    * allow counting of occurrences of activities/open cases/resource activities in a given time range
* ae5a3973
    * add various new filtering functionalities

### Other

* ac00be2f
    * added the specification of Python 3.9.x among the supported versions.
    * not suggesting anymore Python 3.6.x

---

## pm4py 2.2.13.1 (2021.09.21)

### Fixed

* 816fb4ad
    * fixed a bug in the Pandas case size filter (the constraints were not applied correctly).
* 40f142c4
    * fixed a bug in the format_dataframe function (columns were duplicated if already existing with the same name).
* 00d1a7de
    * reverted stream converter to old variant (in a slightly slower but safer way).

### Removed

### Deprecated

### Changed

* 991a09d4
    * introduce a time limit in the DFG playout.
* ae5d2a07
    * return the state of the process tree along with the alignment for the process tree alignments.
* 8b77384f
    * refactoring of the calculation of the fitness for Petri net alignments (scattered code).

### Added

### Other

* d58d34fd
    * upgraded Dockerfile to Python 3.9
* 50114175
    * resolved issue with the upcoming Python 3.10 release
* 89314905
    * security issue in requirements

---

## pm4py 2.2.13 (2021.09.03)

### Fixed

### Removed

### Deprecated

### Changed

* 5723df7b
    * xes exporter now reports on xes features and xmlns
* 3b632548
    * graphviz based visualizations now expose background color as a parameter

### Added

* 0592157b
    * new dfg playout including performance specification
* 85739ba0
    * allow pandas df to be used as an iterable for streaming simulation
* 2fa9993f
    * path filter that filters the cases of an event log where there is at least one occurrence of the provided path
      occurring in a given time range.
* a7ee73a8
    * added filter based on rework detection
* c03b6188
    * add petri net, reset/inhibitor net and data petri net semantics

### Other

---

## pm4py 2.2.12 (2021.08.19)

### Fixed

* a374bad3
    * https://github.com/pm4py/pm4py-core/issues/251
* e88a6546
    * https://github.com/pm4py/pm4py-core/issues/249
* 84511628
    * fix minor bug in the calculation of the handover and subcontracting metrics.

### Removed

### Deprecated

### Changed

* 01fd0402
    * The ```pm4py.view_petri_net()``` method now uses ```None``` as a default initial and final marking.
* 72ed7d0d
    * Improved performance of variant discovery of dataframes.

### Added

* 9a04357e
    * Add rework measurement at the case level in the ```pm4py.statistics.rework``` package.
* b725ca0b
    * add 'between' filter for ```pandas dataframes``` in the ```pm4py.algo.filtering.pandas``` package. The filter
      returns subsequences between the two given activities. It creates subtraces for every possible match.
* 211e3c56
    * added local linear embeddings to ```log_to_features.util```.
* 4b594228
    * add support for adding decision points to data petri nets.
* 9261270e
    * add support for performance dfg discovery in ```pm4py.discover_performance_dfg()```.

### Other

---

## pm4py 2.2.11 (2021.08.06)

### Fixed

* 207d69bd
    * bug fix in application of the filtering threshold in the IMf algorithm

### Removed

### Deprecated

### Changed

* d98cbb1c
    * changed deepcopy and copy functionality of logs for performance improvement
* f3b78a49
    * minor performance optimization in log conversion (log to dataframe)
* 71c0919f
    * improved performance for pands -> stream conversion

### Added

* f2101a72
    * added various additional features in log-based feature extraction
* 41873655
    * possiblity to directly get all performance metrics of the DFG elements
* 886b44ea
    * detection method for trace-level attributes stored at event level
* d5f9f866
    * add transition names to events, based on a given alignment
* 4802e7d8
    * add support for importing reset/inhibitor arcs and transition guards
* cc6488f7
    * add general support for reset/inhibitor nets
* e805cf5f
    * add support for data petri nets
* 1d3a2e7b
    * added case termination statistics for pandas data frames

### Other

---

## pm4py 2.2.10.2 (2021.07.26)

### Fixed

* 50ad39fa
    * Fixed blocking issue with properties of Pandas dataframes when format_dataframe is used (case ID column)
* 3708b98f
    * Fixed variants filter, when the output of get_variants_as_tuples is used

### Removed

### Deprecated

* Deprecated support to Pandas < 0.25 (due to future dropping)
* Deprecated auto-filters (due to future dropping)

### Changed

* Different interventions to fix the internal coherency of the project (usage of deprecated functions + missing imports)

### Added

### Other

---

## PM4PY 2.2.10 (2021.07.09)

### Fixed

### Removed

### Deprecated

### Changed

* 4964d6ea
    * minor refactoring (rename) in attribute statistics querying; ```get_attributes()```
      --> ```get_event_attributes()```
* 1148f6c0
    * use revised implementation of IM and IMf everywhere, deprecate old implementations

### Added

* 6750bf3a
    * add support for start time and end-time in timstamp conversion
* e24f5b70
    * computation of event-level overlap
* 8cec5f9e
    * add several case/event level statistic functions at the simplified interface level

### Other

---

## PM4PY 2.2.9 (2021.06.25)

### Fixed

* daf74e83
    * update imports in feature extraction
* 74be3e3c
    * minor bug fix in alpha plus (place that was created was not always added to the resulting Petri net)

### Removed

### Deprecated

### Changed

* d97b1790
    * drop deepcopy in event log sorting (enhances performance)
* 1d4e625b
    * revised IMf implementation (more close to ProM / PhD thesis Sander Leemans)
* 20aabd95
    * calculation of minimum self distance now adheres to the standard invocation structure

### Added

* 598c6ecb
    * simplified interface now stores properties (using attr attribute) to dataframes
* 1f7a3fa8
    * add computation of rework statistic (cases containing the same activity more than once)
* 32c7d330
    * add computation of cycle time (active time of process divided by the number of instances of the process)
* 8187f0e9
    * add distribution plots over different time-frames (matplotlib)
* 269d826c
    * add batch detection based on Martin, N., Swennen, M., Depaire, B., Jans, M., Caris, A., & Vanhoof, K. (2015,
      December). Batch Processing: Definition and Event Log Identification. In SIMPDA (pp. 137-140).
* d5326d46
    * compute case overlap of a case with all other cases

### Other

* 92a70586
    * performance optimization for calculation of performance spectrum
* b0fc57c4
    * performance optimization for Pandas datetime conversion non-ISO8601 (regular formats)

---

## PM4PY 2.2.8 (2021.06.11)

### Fixed

* c11bab8f
    * bug fix in eventually-follows filter
* d3fd1bc1
    * bug fix in activity frequency constraints of the log skeleton conformance checking

### Removed

### Deprecated

### Changed

* d96d9d69
    * improved performance of the df-based performance spectrum code
* 499d8a1c
    * improved performance of log conversions when (for internal use) deep copy is not required

### Added

* 4d679934
    * allow the possibility to filter on a trace attribute that has a type date (e.g., does the planned start date of
      the case fall in a given time window?)
* b7ef36e8
    * add properties object to trace attributes (used for internal storage of statistics, will not be exported to disk)
* d7029365
    * added some basic ML utilities for event logs, e.g., getting all prefixes of traces, get a train/test split
* 1ec5802e
    * new subtrace selection mechanism that gets all events inbetween two given activity labels (uses first match on
      both 1st and 2nd label)
* 9b65bbd9
    * allow specification of business hours in sojourn time computation of the DFG
* 4d529d6e
    * generic support for feature extraction

### Other

---

## PM4PY 2.2.7 (2021.04.30)

### Fixed

* 908e06d7
    * fix error in loop detection of inductive miner
* b7b63e0b
    * add internal log conversion in the flexible heuristics miner
* e9d61bdb
    * fix minor bug in bpmn model importing
* 52cc0c7a
    * fix minor bug in xes exporting (type of concept:name was not checked)

### Removed

### Deprecated

* 9c1a9610
    * various old utility functions are now deprecated

### Changed

* 424c9ad9
    * avoid warnings when visualizing long place names in debug visualization mode

### Added

* c2a9633e, 52e340b1
    * add simple visualization of performance spectrum.
* b6ae4b25
    * add simple dotted chart visualization to the simplified interface.
* 6e3a0bac
    * add properties attribute to event logs and event streams for storage of custom meta-data that is not exported to
      xes.
* fb142359
    * add version of dfg discovery that adds case-level attributes to nodes and edges
* d902609d
    * add basic visualization of events per time and cas distribution graphs

### Other

---

## PM4PY 2.2.6 (2021.04.23)

### Fixed

### Removed

### Deprecated

### Changed

* 766fafa7
    * minor refactoring and more generic invocation style for eventually follows-based filtering

### Added

* 353c7d6f
    * Heuristics miner is now able to filter on edges connecting to/from start/end activity
* d6412339
    * Parallel alignment computation can be directly invoked
      using ```pm4py.conformance_diagnostics_alignments(..., multi_processing=True)```
* de84e5f4
    * add ```pm4py.discover_bpmn_inductive(log)```

### Other

---

## PM4PY 2.2.5 (2021.04.16)

### Fixed

* 9854f62d
    * minor bug fix in etree xes exporter avoiding faulty None values
* bfe8fb32
    * support non-standard attribute symbols in line-by-line event log exporter

### Removed

### Deprecated

### Changed

* 3631fe58
    * default xes importer is set back to iterparse
* a7ff695a
    * large-scale restructuring of the underlying pm4py architecture
* 201879ad
    * changed the default maximum number of edges to be visualized in the DFG visualization to 100000 (was: 75)

### Added

* 66283964
    * sojourn-time-based coloring for dfgs
* 6639d3f3
    * organizational mining, e.g., ```pm4py.discover_handover_of_work_network(log)```
* 9c9ca14a
    * allow multiprocessing in alignment computation
* 279fd31f
    * add prefix tree vizualiation
* 748c768d
    * add 'old' pm4py visualization of the process tree as an alternative visualziation
* 408b37a9
    * add filter to check multiple ocurrences of certain attribute values in a case.

### Other

---

## PM4PY 2.2.4 (2021.04.01)

### Fixed

### Removed

### Deprecated

### Changed

* 56317d81
    * process tree based alignments no longer use trace-based process tree reduction (can still be used through utils)
* c1c1ffc8
    * minor optimizations to state-equation based alignment computation
* c95d45c9
    * large (internal) refactoring of pm4py object files and algorithms

### Added

* d14d3d27
    * added resource profiles to pm4py taken from Pika, Anastasiia, et al. "Mining resource profiles from event logs."
      ACM Transactions on Management Information Systems (TMIS) 8.1 (2017): 1-30.
* ab56d899
    * organizational mining according to https://arxiv.org/abs/2011.12445; contains several organizational group-based
      metrics
* 6a77a948
    * add serialization and deserialization to various pm4py objects; available through ```pm4py.serialize()```
      and ```pm4py.deserialize()```

### Other

---

## PM4PY 2.2.3 (2021.03.19)

### Fixed

* d1285706
    * fixed the consistency (w.r.t ProM) of align-etc conformance results

### Removed

### Deprecated

* c3cde455
    * deprecated (moved internally) the evaluation and simulation pacakges.
* a756f1fa
    * pm4py.objects.process_tree.pt_operator.py

### Changed

* 8474507b
    * make timestamp and performance-based trace filters inclusive on the boundaries provided
* b6154457
    * changed the equals functionality for event logs
* 9eff5646
    * classical inductive miner is rebuilt from scratch and thoroughly tested
* efc1c6e8
    * changed equals functionality of Petri nets and all their objects
* 02336ff4
    * font size is now a parameter of the object (Petri nets / Process Trees /...) visualization code

### Added

* 5de03f1e
    * added progress bar to all the alignment algorithms
* 24778a7c
    * added footprint comparison to simple the interface
    * added eventually follows discovery to the simple interface
    * added some additional statistics to the simple interface
* b2b1fdc5
    * add a faster alignment algorithm for process trees
* b7bc217f
    * more extensive support for the OR-operator in process trees
* be04ab2a
    * added performance visualization for heuristics nets
* 725f40f2
    * added boolean check on whether a trace/variant is fitting w.r.t. a given model (```pm4py.check_is_fitting()```)
* e172977c
    * added process tree parsing functionality (```pm4py.parse_process_tree()```)

### Other

* a756f1fa
    * the process tree operator class is now embedded within the process tree object definition (
      pm4py.objects.process_tree.process_tree.py)

---

## PM4PY 2.2.2 (2021.03.03)

### Fixed

* 1a5c080c
    * fix for timestamp conversion of dataframe formatting
* 19c615e1
    * fix bug in process tree exporter
    * change visualization of process trees (similar to PorM)

### Removed

### Deprecated

* 0e61f4b2
    * evaluation.soundness.wofland and evaluation.wf_net

### Changed

* 0e61f4b2
    * woflan and wf-net checks are moved to algo.analysis package
* 2e158ec4
    * minor improvements for A* performance
* d550f777
    * various renamings in the simplified interface of pm4py, several methods are deprecated.

### Added

* 65ef822c
    * generic support for the marking equation
    * generic support for the extended marking equation
* 92ba4aa7
    * variants can now be represented as a tuple of activities, rather than a single string

### Other

---

## PM4PY 2.2.1 (2021.02.15)

### Fixed

* ee11545a
    * fixed importing names of invisible transitions as stored in ```.pnml``` files
* 5efff284
    * handle warning messages thrown in the heuristics net visualization

### Removed

### Deprecated

### Changed

### Added

* 91b494ad
    * simple process tree reduction that removes parts that are guaranteed not to be needed for the alignment/replay of
      a trace
* f75ecff3
    * thread-safe implementation of ```dict``` for streaming based process mining
* 03d176f9
    * implementation of the Heuristics++ Miner
* 32443759
    * add support for using ```redis dict``` for streaming

### Other

---

## PM4PY 2.2.0 (2021.02.01)

### Fixed

* ee545f40
    * add additional check to timeout for the memory efficient implementation of A* approach for alignments
* a2a3f281
    * fix usage of integer values in pulp solver rather than binary variables.
* 6ba4322f
    * fixed conversion behavior lifecycle to interval logs

### Removed

### Deprecated

* 54e38ac8
    * ```pm4py.soundness_woflan()``` is now deprecated

### Changed

* c847e39c
    * bpmn graphs are now multi-di-graphs. also see: https://github.com/pm4py/pm4py-core/issues/203

### Added

* 54e38ac8
    * ```pm4py.check_soundness()``` replaces ```pm4py.soundness_woflan()```
* aa91fdf7
    * add typing information to ```pm4py.conformance.py``` (containing ```pm4py.conformance_alignments()``` etc.)
* 5d7890b2
    * added ```insert_ev_in_tr_index()``` utility to dataframe utils: possibility to insert the index of an event inside
      its trace (e.g. the start event gets 0, the event following gets 1). Allows us to quickly filter on prefixes
      directly at the dataframe level.
    * added ```automatic_feature_extraction_df()``` utility: possibility to extract the features of an event log
      directly starting from a dataframe. Also, an utility for the manual specification of the columns that should be
      considered in the event extraction is provided.
* f64c9a6b
    * add option to infer concurrency between to activities in a 'strict' manner in the log statistics.
      using ```srict=True```, implies that an overlap of '0' zero is not considered concurrent. also
      see: https://github.com/pm4py/pm4py-core/issues/201
* c0083f68
    * implementation based on Stertz, Florian, Jürgen Mangler, and Stefanie Rinderle-Ma. "Temporal Conformance Checking
      at Runtime based on Time-infused Process Models." arXiv preprint arXiv:2008.07262 (2020):
        * add temporal profile discovery
        * add offline conformance checking based on temporal profiles
        * add online conformance checking based on termporal profiles
* 4d3cf81c
    * support serialization of all pm4py visualizations
* 453805b4
    * compute alignments using edit distance (requires two sets of traces as an input, one represents the log, one
      represents (a subset of) the model behavior)

### Other

---

## PM4PY 2.1.4.1 (2021.01.22)

### Fixed

* 1231f518
    * strip text read from nodes in bpmn importing
* 0bc1b330
    * add type checking for bpmn conversion; i.e., if the input is already bpmn, it is returned.
* ea0c7e54
    * fix consistency in obtaining the case arrival statistics in
      ```pmpy.statistics.traces.log.case_arrival```; was median, changed to mean. also
      see: https://github.com/pm4py/pm4py-core/issues/200

### Removed

### Deprecated

### Changed

* 51be0910
    * set ```stream_postprocessing``` default value back to ```False``` for
      ``dataframe`` to ```stream``` conversion. Columns containing ```None``` values are no longer filtered by default (
      compliant with ```pm4py<=2.1.2```). also see: https://github.com/pm4py/pm4py-core/issues/199
* 8976ad45
    * drop the explicit dependency on ```numpy 1.19.3```
    * add explicit dependency ```pulp<=2.1```
* 1231f518
    * support ```sequenceflow``` operator node in bpmn file import
* 62618eeb
    * explicitly blacklist version 1.9.4 of ```numpy``` in the requirements.txt file.

### Added

### Other

---

## PM4PY 2.1.4 (2021.01.18)

### Fixed

* 35f2278a; 89c5f13b; 6a3579bc; 65fc182b; fa4448a6; c4e44311 c456c681; 6c6d96cc; e3770281; f091c43e; 6a20cf17; 69eb1ae7;
  ca780326; 36cb3963 e4f3b16f; c9f80d1f; 94c5a6e0; a713ef3d:
    * add fall-back to time-range filter if incorrect argument is passed
    * fix the copying of the 'meta attributes' of the filtered event log for the start activities filter
    * fix the copying of the 'meta attributes' of the filtered event log for the end activities filter
    * fix the copying of the 'meta attributes' of the filtered event log for the attributes filter
    * fix the copying of the 'meta attributes' of the filtered event log for the variants filter
    * fix the copying of the 'meta attributes' of the filtered event log for the directly follows filter
    * fix the copying of the 'meta attributes' for event logs in the ltl checker
    * fix the copying of the 'meta attributes' for event logs in the timestamp filter
* ffe29353:
    * create event log object before starting the parsing of XML file (in ITERPARSE_MEM_COMPRESSED)

### Removed

### Deprecated

### Changed

* 8f2d899a
    * allow to specify a cap on the number of times we visit the same marking in the extensive playout
    * allow to return the firing sequences of extensive playout instead of an event log
* b707377b
    * allow to return the firing sequences of basic/stochastic playout instead of an event log
* 9782f522
    * extended exception management in streaming algorithm interface: release locks if exception happen
* 0a741566
    * support importing of bpmn files that do not describe a name for gateways
* 583825d8
    * refactored variant-based filtering: added top-K and coverage percentage
* ba073f54
    * extended DFG filtering
* 8ebda3b1
    * exploit variants in the extensive footprints conformance checking
* dc754c78
    * change range(s) of timestamp filters to be inclusive (<=) rather than exclusive (<)

### Added

### Other

---

## PM4PY 2.1.3.2 (2021.01.08)

### Fixed

* b5cb7f0d; f1c0f037; 960d40e9
    * fix naming consistency in the filtering interface of pm4py.

### Removed

### Deprecated

### Changed

### Added

### Other

---

## PM4PY 2.1.3.1 (2021.01.07)

### Fixed

* f9f894ed
    * create an iterable that permits, theoretically, to iterate over the infinity of traces admitted by a DFG
    * the main ```apply()``` calls the iterable and stops with the usual criterias
    * the ```apply()``` can also return the variants of the log

### Removed

### Deprecated

### Changed

* 1c3666b7
    * minor refactoring of the filtering simplified pm4py interface

### Added

* 8b5dee65
    * add lambda-based filtering and sorting to simplified pm4py interface

### Other

---

## PM4PY 2.1.3 (2021.01.04)

### Fixed

* 388348f2
    * bugfix ```remove_flow``` BPMN function
* 3bd4fe0a
    * bug fix - DFG visualization needs deepcopy, otherwise it can remove element from the underlying DFG
* 92fde8cf
    * bug fix in Petri net playout in stop criterion
* 882468e1
    * compatibility with pulp version 1.6.x

### Removed

### Deprecated

### Changed

* 41ed5720
    * deepcopy of inputs:  since the dictionaries/sets are modified, a "deepcopy" is the best option to ensure data
      integrity.
    * ```keep_all_activities``` parameter in paths filter: decides if all the activities (also the ones connected by the
      low occurrences edges) should be kept, or only the ones appearing in the edges with more occurrences (default).
* 63ccc055
    * IM and IMf: removed dependency on ```pm4py.algo.filtering``` package
* 8a5788fa
    * more advanced to bpmn conversion in the simplified interface
* 66e0c074
    * refactoring conversion parameters log->stream and improved stream compression
* 73054b04
    * improved performance of the line-by-line xes importer
    * increased XES-standard conformity
* e6136ce5
    * improved performance of the xes exporters
    * increased XES-standard conformity
    * progress bar for exporting enabled
* 3b692b33
    * added parameter to enable/disable progress bar in importing in ITERPARSE
    * compression from file - XES compression moved from general entrypoint to single variant
* 68ff7d00
    * more efficient importing of .xes.gz files
* 4aad427e; 67a42d23
    * get predecessors and successors of a dfg node (in dfg utils)
* 0888ab26
    * added minimum trace length in process tree extensive playout

### Added

* 6a946fbd
    * allow to compute alignments directly on the dfg using dijkstra
* 50722bb8
    * DFG playout including Markovian probability of traces

### Other

---

## PM4PY 2.1.2 (2020.12.18)

### Fixed

* 2fb0b807
    * support nodes with the same label in BPMN layout algorithm

### Removed

### Deprecated

### Changed

* 96a7681c
    * significant memory footprint reduction for iterparse-based event log importing
* 8270a46e
    * significantly faster 'line-by-line' xes exporter
* aae4be33
    * advanced DFG filtering in (activities percentage, paths percentage) ensuring reachability from start and end
* d38f4c97
    * number of occurrences as a start or end activity is visualized in the DFG visualization

### Added

* 97cc315c
    * add (de)serialization functionality for pm4py objects

### Other

---

## PM4PY 2.1.1 (2020.12.07)

### Fixed

### Removed

### Deprecated

### Changed

* 43e7ce9e
    * full conversion of WF-nets to BPMN models

### Added

* 029d30f5
    * add visualizing and exporting BPMN models
* f76dd379
    * added conversion to simplified interface

### Other

---

## PM4PY 2.1.0.2 (2020.11.29)

### Fixed

### Removed

### Deprecated

### Changed

### Added

### Other

* f18c3e17
    * downgrading ```numpy``` to 1.19.3 for Windows 10 2004 compatibility problems
    * skip blocking ```scikit-learn``` installation for Python 3.9

---

## PM4PY 2.1.0.1 (2020.11.26)

### Fixed

* f6cdf1a9
    * hotfix problem in XES importer reading of parameters

### Removed

### Deprecated

### Changed

### Added

### Other

---

## PM4PY 2.1.0 (2020.11.24)

### Fixed

* a0a7fd09
    * bug fix in the inductive miner: sequence cuts were to maximal, leading to underfitting models (involving too many
      skips)
* 5b32725a
    * fix use of deepcopy in event log conversion
* 33103b5c
    * fix get-variants behavior for event log / df (yielded different results)

### Removed

### Deprecated

* 0138f93d
    * deprecated ```pm4py.write_csv()```; conversion and subsequent pandas export should be used.

### Changed

* 3b8fcd4a
    * apply invisible transition reduction on Petri nets obtained by Heursistic Miner

### Added

* 6afd8ab9
    * support for importing/exporting BPMN files;
    * supported elements: tasks, xor, and, or gateways
    * conversion of BPMN to WF-net
    * conversion of Process Tree to BPMN
* 848a1610
    * conversion of dataframes to event streams / event logs now detects the use of XES Extensions
* 8874f7b4
    * add statistics on concurrent activities
    * discover eventually follows relations with concurrent activities

### Other

---

## PM4PY 2.0.1 (2020.11.13)

### Fixed

* 4c115dbb
    * fix bug in hash function of traces
* 0dd8f28e
    * fix bug in the alpha+ algorithm (was adding artificial start/end to the underlying event log)

### Removed

### Deprecated

### Changed

* commit c51b1f02
    * parametrizing size of the thread pool in streaming package

### Added

* 8e07d847
    * add (unbounded) dfg discovery on an event stream
* 16e3f7f5
    * integration of the wf-net to process tree algorithm described in https://doi.org/10.3390/a13110279
* 1a26f678
    * allow creation of 'live' streaming objects directly from xes and csv files
* b08564ed
    * start minor support for interval-based process models
* 36cb7130
    * added support for generic dictionaries in streaming conformance checking

### Other

* 81579e19e
    * relaxing the importing of some dependencies (pandas, pulp, graphviz, intervaltree)
      to make a basic set of functionalities of pm4py work even without those dependencies
* ed45eafc
    * fixing circular dependencies issues and added partial compatibility with Python 3.4

---

## PM4PY 2.0.0 (2020.10.14)

### Fixed

* 1a8f9281
    * bug fix in ```pandas``` case size filter

### Removed

* 7a89d4dd
    * remove deprecated factories

### Deprecated

### Changed

* 62801513
    * improved performance of token-based replay with duplicate labels

### Added

* f408a181
    * add streaming token-based replay and footprint-based comparison
* fde08b03
    * output conformance checking diagnostics in a dataframe

### Other

* a9c5aa34
    * compatibility with Python 3.9 (limited to windows)

---

## PM4PY 1.5.2.2 (2020.09.29)

### Fixed

* 2d4a8b67e25164838030dca709816918ddbf9279
    * fixed dependencies on factories. fixed some release notes. fixed some deprecations.

### Removed

### Deprecated

### Changed

### Added

* 0d75241676a736919952e5c9ab96ab2be4c71046
    * added utility for trace attributes filtering

### Other

* d8433ac1bbb57082b19b3b97bc726b353096c76e
    * better specification of 'stable' requirements

---

## PM4PY 1.5.2.1 (2020.09.25)

### Fixed

a6fde4ccfdf0465d8919d3c72d4400bce8d4ab0e

* fixed some deprecation warnings for external libraries

### Removed

### Deprecated

### Changed

### Added

* a5befe62f84af0f3dbe734c713cc8c2c1fc22a04
    * added WOFLAN to the simplified interface

### Other

---

## PM4PY 1.5.2 (2020.09.24)

### Fixed

* 7bf3aea0b4638f6eceaa192ec37e17370e47f560
    * fixing a parameter issue on stochastic playout

### Removed

### Deprecated

### Changed

### Added

* 13cd96da7fe22427839f1b21dd38a5ac8ff8c231
    * provide alternative visualizations through Matplotlib of the main visualizations
* e7e3dfa11264a7e737ca7b65165eb7f719817f59
    * add utility to remove an arc

### Other

* c42bad174247eb13134e0cb4acb0703c301aa869
    * fixed compatibility with Python 3.5

---

## PM4PY 1.5.1 (2020.09.15)

### Fixed

### Removed

* 9e926a5d1a373d124a041c72f909eb34083f4649
    * removed the old soundness check

### Deprecated

### Changed

* 526342e3e96c7386dc7451ac0d9ec74c76b86b4f
    * performance improvement of the 'less memory' alignment variant
* 83c71eaaa9bb4ee55e2f773dd3fc9704c6324704
    * generalization of the heuristics miner visualization
* 7e7d9ba9e9b4f94d9801f5c8df3c5e4b3afd5971
    * improved speed of event log sampling
* 11d06ba2a44fd7d0a83e439b6615befad5e3c4ba
    * faster process tree playout (recursive, ignoring PT statespace)
* ce3a8609013bd7f5890b52cb44e155b57b2fc1c0
    * allow adding (arbitrary) data to transition system

### Added

### Other

---

## PM4PY 1.5.0 (2020.08.31)

### Fixed

* 30b9059fac3d59abac1c973637bd66388d7dd6db
    * bug fix in parameter parsing of log conversions

### Removed

### Deprecated

### Changed

* 3c9ed4b5e1860e2494d3b68668e3e1021ee59585
    * apply invisible transition reduction in process tree to Petri net transformation
* 26ac905fed4703724805f8fb1b5daa21475df147
    * minor optimizations in process tree alignment approximation algorithm
* c5b5ffdd51cd832be14d3078948e29f88f6c2673
    * add time-out parameter to decomposed alignment calculation
* 4a5fb9ff5ab395529062ce92747b9624a1799b0e
    * add bipartite graph matching for correlation mining to obtain exact matching results
* acc46269040a3b60bdcc6f5afe9ea55ddb5549e1
    * minor performance improvement of process tree playout
* 5dd0fe17d5a07a2096afc647306a5673d86508ba
    * apply trace-level directly on pandas data frames
* 4c35335da6a6d4419b68a49af3cbd358eca8881d
    * add 'COUNT' functionality for log/dfg statistics, e.g., in how many cases does act 'A' appear?

### Added

* 3bb5125f1849985ec9e2ba7962a287a25ede8e43
    * new implementation of the (classical) Inductive Miner, based on the PhD thesis of Sander Leemans. The
      implementation covers the following fall through functions:
        * empty trace
        * strict tau loop
        * tau loop
        * activity once per trace
        * activity concurrent
        * flower loop
* 1639d7a17660b4641a58cb435f7061d4168ce422
    * implemention of 'WOFLAN', based on the PhD thesis of Eric (H.M.W.) Verbeek.

### Other

---

## PM4PY 1.4.1.1 (2020.08.13)

### Fixed

* 76df914ad48b93a72127b0d79e5547669d3148db
    * fixed bug in less-memory alignments when im == fm

### Removed

### Deprecated

### Changed

### Added

### Other

---

## PM4PY 1.4.1 (2020.08.10)

### Fixed

### Removed

### Deprecated

### Changed

* fc724c4c9e00a388b94efea50be46412c1351bc5
    * refactoring correlation miner
    * increased scalability of the correlation miner
* e18021f06e4431628a84b441acf136d44c9baed6
    * revision/enrichment of simplified API

### Added

* 9cfd4183968118f488c95ab0bbd7e3e9b66ba355
    * alignments approximation on process trees (https://arxiv.org/pdf/2009.14094)
* f9a898da47367f86bf616a7bc8dc796be1b3e440
    * discovery of log skeleton from the list of variants

### Other

---

## PM4PY 1.4.0 (2020.08.03)

### Fixed

* c5fa9dee9bf7e4eed56785eadc423b59214d3df0
    * compatibility with latest IPython API
* 616623b358d1e1a9aa789f43e2c8cf7670ee4d79
    * clean-up in linear solver functionality
    * bug fix in usage of PulP result vector

### Removed

### Deprecated

### Changed

* 4616952ee5c184d35d26e986b298e1e586b38b3f
    * minor refactoring of the alignment code
* 3477e5345068018fa6aa91e04b6da4184e4d3c94
    * update of verions of package dependencies

### Added

* cba7a2e574aa15709d0a2dda35f8a27da9200f42
    * [beta release] simplified 'pythonic' method invocation (see ```examples/simplified_interface.py```)
* ade44e6d78551c454b477f36cbe3248a5d4e6c8b
    * added the 'correlation miner' to pm4py (https://is.tm.tue.nl/staff/rdijkman/papers/Pourmirza2017.pdf)
* 9564b54a7111916c7bc3d6f1e4c56f3829978efe
    * add visualization of conformance checking results on process tree
* 988258a2c655d17201c5b1a7120d19ab5954dbe3
    * added 'extensive' playout for process trees (for footprint comparison)

### Other

---

## PM4PY 1.3.5.2 (2020.07.24)

### Fixed

* a31467a560b940a2cb426751e032b4ea79bbb29f
    * add cast to Event class in event conversion
* 0febe4eda5772685498da2d79d144effdf61ce20
    * fix in alpha miner; conflict check yielded self-loops in some cases

### Removed

### Deprecated

### Changed

### Added

### Other

---

## PM4PY 1.3.5.1 (2020.07.22)

### Fixed

* 844459e366e77ebf88a8d01728064048d71a3e6f
    * remove ```pyemd``` from requirements as it requires a full C studio installation; can be installed and used *
      optionally*

### Removed

### Deprecated

### Changed

### Added

### Other

---

## PM4PY 1.3.5 (2020.07.20)

### Fixed

* 6cdf4483548027420b0a54c681a3ecfd515ab8f3
    * bug fix for de/recomposition approach to handle duplicated labels
* 58149e7f085bbedb47e31d58d10e37d686e46a72
    * small fix in importing of parquet files
* b08675fe8c03207c4701d2eb8b91c234e3ddbe1b
    * fix in IMdf; the noise threshold was overridden before
* 772ea5d5af9ab2fa3a424b91670d81487ab2667b
    * minor fix for timestamps that end with symbol 'Z' (Zero timestamp)
* 1e13cbdb011dff175850c4c665283bf60e0db84c
    * fix Scipy dependency for tree generator

### Removed

### Deprecated

### Changed

* 921328cd06d8870ecaa601d53cfde30a6015aec7
    * parameterize simplicity metric to use a given 'K' for reference
* 8403093c3e18c1493f4fd72bc83914dadb03e4c2
    * change the color scheme for net comparison

### Added

* 143f60a0b4fb265ba5e9d997efddf8f8d66458c3
    * add support for process tree importing (.ptml files)
* 4b9132f2835f574d9e7e5af113e5fc96bd821ccf
    * add new A* version that encodes the states of the state-space differently (up to 10% memory reduction)
* 93e6e84c4ea78afc562f4ba6cee42de8718eb4cb
    * add 'stochastic' playout, i.e., use token-based replay on a given log to guide the playout of a given Petri net
* 107797c5d1be1d742e6522a14231f4f9fce1cb38
    * add EMD-based process model evaluation ('Earth Mover's Distance' between log/model)
* 1e02596bc90b6fc22a8c89e80567bdddc2c8f1b7
    * add process tree based footprint computation

### Other

---

## PM4PY 1.3.4 (2020.07.06)

### Fixed

### Removed

### Deprecated

### Changed

* f05ba60e2faa28b2f2e2d7ef65e0ac415ae298e8
    * improved memory performance of Dijkstra-based alignments, restriction of model-move scheduling is applied (only
      one of many is chosen)
* eaed442d10a5b4c9eead3966cef473e2c3f0d61b
    * improved efficiency of reachability graph computation

### Added

* a42d0f087c94cb9e7914532f7ae0228af3a7f9ce
    * add 'extensive' playout, which allows to generate all traces in the language of a model up-to a given length.
* eaed442d10a5b4c9eead3966cef473e2c3f0d61b
    * added footprint-based conformance checking

### Other

* b99da02411259897f1df52f9a9a62153228dab8a
    * ```PuLP<=2.1``` is forced (for now, due to excessive console output of v2.2.)
    * new version of ```Pyvis``` requires additional dependencies (Apache, BSD, MIT licenses), which are now specified

---

## PM4PY 1.3.3 (2020.06.22)

### Fixed

* 1278713e2209d7b1e2287afbd9d80097db028617
    * minor fixes in (to-be-deprecated) Parquet importer and exporter

### Removed

### Deprecated

### Changed

* 59630ed8456d9e7842e05fee4c53ff1a3d1389a0
    * improved memory performance of Dijkstra-based alignments

### Added

### Other

---

## PM4PY 1.3.2 (2020.06.08)

### Fixed

### Removed

### Deprecated

### Changed

### Added

* 98e6d6d6219cceeeb2421392e9981ec808d2a468 (Merge Request #89)
    * Support importing and exporting of '.dfg' files (similar to ProM 6.10)
* 7ca768b7fcd1eea468bcdb1c1e8c9397676b511a (Merge Request #90)
    * add a detailed list of all third-party dependencies (README.THIRD_PARTY.md)
* e0685638c6c0c171583108e23f752ebef70d033e (Merge Request 94)
    * new version of Dijkstra based alignment computation

### Other

---

## PM4PY 1.3.1 (2020.05.25)

### Fixed

* d51430106dea70473777c6868a3676c027faf607
    * fix paths filter for Pandas dataframe when dataframe is not sorted

### Removed

* c7a76e0aaffb5dbcad769b2fbc52fd8c03703769
    * cleanup of the petri net impoprter/exporter, i.e., stochastic/layout information is now stored in the 'properties'
      object of places/transitions/nets

### Deprecated

### Changed

* 00d7c405628033e8f383a845e61a84205f7bbc83
    * color scheme of the log-log comparison (pm4py.algo.enhancement.comparison.petrinet)
* e84c7dc88907b408b4caf97524dd69a378e1859e
    * update the README.md file
* 332de04112cf780cbc711553e34ca4b835ee8425
    * add parameters object to transient analysis call to dfg learner
* f0976015c2b5b7384135855e75b36f69fb44a4db
    * add final marking to the basic playout of Petri nets
* e0d43c6dd5ee2492eabfd14c507b430088ec9cf0
    * allow prefixes in petri net attribute names (petri net importing)

### Added

* 095f35a3bf9f9c3bea0d518c72c76380f38b77b2
    * add support for (correctly) importing lists from .xes files

### Other

---

## PM4PY 1.3.0 (2020.05.11)

### Fixed

* 112dc3fc56f0d5e3f3ae0c737a5b0b001be31ba5
    * typo in Petri net weight (reporter: dominiquesommers)
* 4a74ef159d03d3cf3ca43bd7c99f5f97da16baf8
    * problems in the evaluation of replay fitness of recomposed alignments
* 1f40a17dcade522d308b56a9f53b40c5b8a95dfc
    * cleaning circular dependencies. relaxing some absolutely strict dependencies for some border-line configurations.
* 9780ef609db7bbb24323d3584abc2338f24252d3
    * copying of Event/Trace/EventStream/EventLog objects (reporter: M.Pegoraro)
* 51802f0828a6d207a5185c06a71bdb3a9faa1a46
    * problem with sampling log (reporter: jacksbrajin)
* b1f16bf087691181adcf5616aa85e3e454a7169c
    * fixed problem with the discovery of 2-loops in the Heuristics Miner (reporter: czwilling)
* c96dcb16064ed156a1f48075445113bb5afc6264
    * fixed ```get_variants_acyclic()``` function in petri utils (authorship: M.Pegoraro)

### Removed

### Deprecated

* b4cea4be6fe6ff90f58c405f9f0acb4dbac973f4
    * factories are deprecated

### Changed

* b4cea4be6fe6ff90f58c405f9f0acb4dbac973f4
    * factories have been renamed

### Added

* e8f250fec6781c088da8204923ad8817f1b5d689
    * decision point mining with alignments (for any scikit classification approach) is now integrated.
* 4ff811ab80b5df15e5ec1da082b4f76c72dcf684
    * trace attribute hierarchical clustering (MSc Thesis Yukun Cao; FIT/RWTH)
* 4fca12c1608818348bbd51e390140a8f7e79d7f6
    * alignments decomposition/recomposition
* f8d52aa69a3d720d45a93b35c79b4241bb8f7691
    * possibility to provide the final marking to the playout factory
* 9a5a64ea2941d69be07ee0e93b771c80f5820166
    * hash functions for event log objects
* 9f76d2e61dbc1cc74fccafac6f60d9ce69b7c791
    * added ```table_to_stream()``` auxiliary function in dataframe_utils

### Other

---

## PM4PY 1.2.13 (2020.05.11)

### Fixed

* 531b767d85bb4c95996ae0c9644a958f75aad120
    * utilities of Petri nets (acyclic net variants (M. Pegoraro); strongly connected components by NX graph)

### Removed

### Deprecated

### Changed

### Added

* c9cebbfab9c82bf8edbe8851a000fd1b1f31f8be
    * ```properties``` object to all members of the Petri net class (including transitions/places/arcs)

### Other

---

## PM4PY 1.2.12 (2020.03.18)

### Fixed

* ef3b4b62fd186df46236a8af9aa890358dbcd1bc
    * problem in the generation of logs from process trees
* 548c57a6d2340dcaba7ef11464ebe193f8fb9c5c
    * filter by variants percentage
* c49a9c441feb65a74d5c5da774fdda79295665cc
    * problems of the token-based replay with the count of tokens at global and local level
* f554aec318717ee1fb7f81c4e0acbd6da7e7bc34
    * continuous time Markov Chain steady-state analysis
* e05145de972944f211f2763656eb6e41aa64e0b5
    * revised process tree fold and tau reduce functions
* c3f66b8cb8667c2f204a1da899a216656386c2fa
    * ignore comments in .pnml files

### Removed

* 31e1cd29437d6b183357bbc5c103131484d390b3
    * problematic dependencies ortools and pyarrow in the project (when installed, can be used, but no more required by
      default)

### Deprecated

### Changed

### Added

* f554aec318717ee1fb7f81c4e0acbd6da7e7bc34
    * converting a performance DFG to a Q-matrix for transient analysis
* cc766164f2397fe2cb33f8278372469e25cfecd6
    * business hours module supports full-days shifts (e.g. from 0 to 24)
* cc766164f2397fe2cb33f8278372469e25cfecd6
    * backwards state space exploration (supports duplicate transitions) for token-based replay
* 1b3c32916fe0ccbc4d3f73a44cc68e2ca83a810e
    * Visual log comparison on a Petri net by plasma coloring

### Other

---

## PM4PY 1.2.11 (2020.02.21)

### Fixed

* 6f320562a836cd949dbbe6ec7751f8f9514b01ec
    * parameter object for calling alignment code directly
* 471f414820c7b3f919aa97ccdc684d40cf132b3c
    * dependency problem with ORTools and PyArrow
* 157fadffd3b953c105e67f4909547f097d77ea0a
    * reduce inernal (cyclic) dependencies within pm4py
* f38b6089b7eb6a4518a9c33e9775120874352657; af1328e2dad82f0a059e00942167a29cb918c85f;
  e8e1ab443f2dedb2cd348f35bc49eed412d66e1d
    * hash and equals function of process trees
* 229bd7ed78ea80aefbb6c7fcfa173edda682c1c7
    * refactoring of the Monte Carlo simulation.
        * extend the simulation to support arc weights that are provided by the replay (e.g. informed transition pickup)
        * extend the simulation to support more than one resource per place through semaphores
        * maximum execution time per simulation thread
        * general refactoring of the code
        * introduce logging information about the simulation
        * improving documentation
        * improving clarity of the code
* f5132302e06aa49f26ab3264bb3147d0660a11c0
    * performance of log generation from process trees
* 9e64f2635123aa5c3146fb2ad03863cbf93175df
    * fixed incongruency in variants statistics (was there for log, not for dataframes)
    * increased coverage of tests, and made some of them more lean
    * introduced some additional tests on the new functionalities
    * updated Dockerfile
    * updated setup with new packages
    * removed remainings of the SIMPLE algorithm in the tests folder
* 382162c648fb8e32b0145a6ff9427af8a7fb39fa
    * fixed parameters initialization to make it uniform for the rest of the project for all the versions of IMDF
    * added missing documentation in factory (was there only in the versions)
    * moved log conversions from factory to specific versions (since they are indeed version specific, if later we
      include the log version)
    * removed some useless calculations on the new DFG based versions (were there, but never used!)
    * introduced two new methods, apply_variants and apply_tree_variants, that are able to apply inductive miner from a
      list of variants
    * separated DEFAULT_VARIANT from DEFAULT_VARIANT_DFG (indeed, the first in future versions may become the log)
    * increased number of tests in the tests/ folder for inductive miner

### Removed

* 502c5d722d483c567f0e08c16da0bb4c87a94e36
    * remove the empty performance spectrum visualizer folder

### Deprecated

### Changed

* e8b030afd37559c93f79e1dd030fdc540aa62135
    * provide fast-parquet library as an alternative to read/write parquet files.

### Added

* 557472bc78900d90beb0757279ef29b89aa410b1
    * integrate LogSkeleton for process discovery and conformance checking
* 90ba7bf1495fdac7ccef3112efa95687c46a5dd1
    * importing and exporting of Petri net weights

### Other

---       

## PM4PY 1.2.10 (2020.01.31)

### Fixed

* f571ec65ca544a9322b89cf96299d03da65de5a0
    * import DFG to PN
    * process tree parsing
* dca5cc602ba8381e5d4e265341dfc5a5292a80c0
    * problem with alignments when transitions have empty preset
* 68643cb109503e54787f98eb8f40650e37aa151e
    * process tree hashing
* 9d27f132d40638933be00f9d178e9a1167d36166
    * conversion between the log types

### Removed

### Deprecated

### Changed

* 945fd64e481c0fbf020da7f71cb1a7974ae9629c
    * make visualization deterministic for process trees, Petri nets and DFGs
* 15be58abb314c679ddf3b65fa6832c680768c413
    * generic parsing of dates (removed strict dependency on ciso8601)

### Added

### Other

---

## PM4PY 1.2.9 (2020.01.24)

### Fixed

* be0a282be033765c9d1d7f1a7ba541a11c046834
    * matplotlib backend settings

### Removed

### Deprecated

### Changed

* ed42182f32eba37df71d9f466ad165036f8d1086
    * full support for numpy v1.18
* d1a418f8fa2513a469149383fe69df9a4e6fea06
    * full support pandas v1.0

### Added

### Other

---

## PM4PY 1.2.8 (2020.01.10)

### Fixed

* 6908a34c73c74c42aac3ddf31b964fcae680919e
    * inductive miner sequence cut detection
* 881f1fa4e76b9e35c2d80ab7d241183b2d6871c0
    * 'Best effort fix' for graphviz based visualizations

### Removed

### Deprecated

### Changed

### Added

### Other

---

## PM4PY 1.2.7 (2019.12.20)

### Fixed

* programming error in the alignments code
* ```should_close``` for XOR node in PT generation
* ```execute_enabled``` for parallel and OR node in PT generation
* process tree children setter function

### Removed

* ```copy.copy``` for parent nodes of childs in log generation from process tree
* windows platform reuquirement for ortools/pyarrow

### Deprecated

### Changed

* recursion depth in token-based replay invisibles exploration
* consider only fitting traces in the Align-ETConformance count
* consider all the optimal alignments (as described in the paper) and not only the first one
* moving of utilities and making the search function using Dijkstra (since we are looking for fit paths) instead of A*
* LTL checker: making existing filters more performant (A eventually B eventually C)

### Added

* LTL checker: introducing A eventually B eventually C eventually D
* LTL checker: introducing time boundaries for each arc of the eventually follows relation

### Other

___

## PM4PY 1.2.6 (2019.11.29)

### Fixed

* bug fix in the 'escaping edges' based precision

### Removed

### Deprecated

### Changed

### Added

* Pyarrow serialization integration (supporting in-memory and to .pkl file serialization)

### Other<|MERGE_RESOLUTION|>--- conflicted
+++ resolved
@@ -1,7 +1,5 @@
 # Changelog of pm4py
 
-<<<<<<< HEAD
-=======
 ## pm4py 2.5.4 (2023.03.XX)
 
 ### Added
@@ -27,7 +25,6 @@
 
 ---
 
->>>>>>> 1bd302ca
 ## pm4py 2.5.3 (2023.03.05)
 
 ### Added
