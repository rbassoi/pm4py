<<<<<<< HEAD
'''
    This file is part of PM4Py (More Info: https://pm4py.fit.fraunhofer.de).

    PM4Py is free software: you can redistribute it and/or modify
    it under the terms of the GNU General Public License as published by
    the Free Software Foundation, either version 3 of the License, or
    (at your option) any later version.

    PM4Py is distributed in the hope that it will be useful,
    but WITHOUT ANY WARRANTY; without even the implied warranty of
    MERCHANTABILITY or FITNESS FOR A PARTICULAR PURPOSE.  See the
    GNU General Public License for more details.

    You should have received a copy of the GNU General Public License
    along with PM4Py.  If not, see <https://www.gnu.org/licenses/>.
'''
from pm4py.visualization.graphs.variants import cases, attributes, dates
=======
from pm4py.visualization.graphs.variants import cases, attributes, dates, barplot
>>>>>>> 7688bcf6
from pm4py.visualization.graphs.util.common import save, view, matplotlib_view, serialize
from enum import Enum
from pm4py.util import exec_utils


class Variants(Enum):
    CASES = cases
    ATTRIBUTES = attributes
    DATES = dates
    BARPLOT = barplot


DEFAULT_VARIANT = Variants.CASES


def apply(x, y, parameters=None, variant=DEFAULT_VARIANT):
    """
    Method to plot (non-logarithmic way) the graph with axis values contained in x and y

    Parameters
    ------------
    x
        Values for x-axis
    y
        Values for y-axis
    parameters
        Parameters of the algorithm, including:
            Parameters.FORMAT -> Format of the target image
            Parameters.TITLE -> Title of the image
    variant
        Variant of the algorithm to apply, including:
            - Variants.CASES
            - Variants.ATTRIBUTES
            - Variants.DATES
            - Variants.BARPLOT

    Returns
    ------------
    temp_file_name
        Representation temporary file name
    """
    return exec_utils.get_variant(variant).apply_plot(x, y, parameters=parameters)


def apply_plot(x, y, parameters=None, variant=DEFAULT_VARIANT):
    """
    Method to plot (non-logarithmic way) the graph with axis values contained in x and y

    Parameters
    ------------
    x
        Values for x-axis
    y
        Values for y-axis
    parameters
        Parameters of the algorithm, including:
            Parameters.FORMAT -> Format of the target image
            Parameters.TITLE -> Title of the image
    variant
        Variant of the algorithm to apply, including:
            - Variants.CASES
            - Variants.ATTRIBUTES
            - Variants.DATES
            - Variants.BARPLOT

    Returns
    ------------
    temp_file_name
        Representation temporary file name
    """
    return exec_utils.get_variant(variant).apply_plot(x, y, parameters=parameters)


def apply_semilogx(x, y, parameters=None, variant=DEFAULT_VARIANT):
    """
    Method to plot (semi-logarithmic way) the graph with axis values contained in x and y

    Parameters
    ------------
    x
        Values for x-axis
    y
        Values for y-axis
    parameters
        Parameters of the algorithm, including:
            Parameters.FORMAT -> Format of the target image
            Parameters.TITLE -> Title of the image
    variant
        Variant of the algorithm to apply, including:
            - Variants.CASES
            - Variants.ATTRIBUTES
            - Variants.DATES
            - Variants.BARPLOT

    Returns
    ------------
    temp_file_name
        Representation temporary file name
    """
    return exec_utils.get_variant(variant).apply_semilogx(x, y, parameters=parameters)<|MERGE_RESOLUTION|>--- conflicted
+++ resolved
@@ -1,4 +1,3 @@
-<<<<<<< HEAD
 '''
     This file is part of PM4Py (More Info: https://pm4py.fit.fraunhofer.de).
 
@@ -15,10 +14,7 @@
     You should have received a copy of the GNU General Public License
     along with PM4Py.  If not, see <https://www.gnu.org/licenses/>.
 '''
-from pm4py.visualization.graphs.variants import cases, attributes, dates
-=======
 from pm4py.visualization.graphs.variants import cases, attributes, dates, barplot
->>>>>>> 7688bcf6
 from pm4py.visualization.graphs.util.common import save, view, matplotlib_view, serialize
 from enum import Enum
 from pm4py.util import exec_utils
