import time

time.clock = time.process_time

from pm4py import algo, evaluation, objects, util, visualization, statistics, streaming

<<<<<<< HEAD
__version__ = '1.2.9'
=======
__version__ = '1.2.10'
>>>>>>> 2e568370
__doc__ = "Process Mining for Python"
__author__ = 'Fraunhofer Institute for Applied Technology'
__author_email__ = 'pm4py@fit.fraunhofer.de'
__maintainer__ = 'Fraunhofer Institute for Applied Technology'
__maintainer_email__ = "pm4py@fit.fraunhofer.de"<|MERGE_RESOLUTION|>--- conflicted
+++ resolved
@@ -4,11 +4,7 @@
 
 from pm4py import algo, evaluation, objects, util, visualization, statistics, streaming
 
-<<<<<<< HEAD
-__version__ = '1.2.9'
-=======
 __version__ = '1.2.10'
->>>>>>> 2e568370
 __doc__ = "Process Mining for Python"
 __author__ = 'Fraunhofer Institute for Applied Technology'
 __author_email__ = 'pm4py@fit.fraunhofer.de'
