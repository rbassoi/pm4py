--- conflicted
+++ resolved
@@ -14,12 +14,9 @@
     from examples import test_evaluation
     from examples import token_replay_alpha
     from examples import token_replay_imdf
-<<<<<<< HEAD
     from examples import decisiontree_example
     from examples import clustering_example
-=======
     from examples import example_diagnostics
->>>>>>> 131f1c79
     from examples import transition_system_test
     from examples import stochastic_petri_nets
     from examples import stochastic_petri_df
@@ -47,15 +44,12 @@
     token_replay_alpha.execute_script()
     print("\n\ntokenReplay_imdf")
     token_replay_imdf.execute_script()
-<<<<<<< HEAD
     print("\n\ndecisiontree_example")
     decisiontree_example.execute_script()
     print("\n\nclustering_example")
     clustering_example.execute_script()
-=======
     print("\n\nexample_diagnostics")
     example_diagnostics.execute_script()
->>>>>>> 131f1c79
     print("\n\ntransition_system_test")
     transition_system_test.execute_script()
     print("\n\nstochastic_petri_nets")
