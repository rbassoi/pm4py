--- conflicted
+++ resolved
@@ -19,11 +19,7 @@
 ```
 
 ## Installation
-<<<<<<< HEAD
-pm4py can be installed on Python 3.7.x / 3.8.x / 3.9.x by doing:
-=======
 pm4py can be installed on Python 3.7.x / 3.8.x / 3.9.x / 3.10.x by doing:
->>>>>>> 0c1eb9e3
 ```bash
 pip install -U pm4py
 ```
