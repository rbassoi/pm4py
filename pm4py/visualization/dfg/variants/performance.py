--- conflicted
+++ resolved
@@ -1,27 +1,3 @@
-<<<<<<< HEAD
-'''
-    This file is part of PM4Py (More Info: https://pm4py.fit.fraunhofer.de).
-
-    PM4Py is free software: you can redistribute it and/or modify
-    it under the terms of the GNU General Public License as published by
-    the Free Software Foundation, either version 3 of the License, or
-    (at your option) any later version.
-
-    PM4Py is distributed in the hope that it will be useful,
-    but WITHOUT ANY WARRANTY; without even the implied warranty of
-    MERCHANTABILITY or FITNESS FOR A PARTICULAR PURPOSE.  See the
-    GNU General Public License for more details.
-
-    You should have received a copy of the GNU General Public License
-    along with PM4Py.  If not, see <https://www.gnu.org/licenses/>.
-'''
-import tempfile
-from copy import copy
-
-from graphviz import Digraph
-
-=======
->>>>>>> 268311a9
 from pm4py.statistics.attributes.log import get as attr_get
 from pm4py.objects.dfg.utils import dfg_utils
 from pm4py.util import xes_constants as xes
@@ -32,10 +8,7 @@
 from collections import Counter
 
 from typing import Optional, Dict, Any, Tuple
-<<<<<<< HEAD
-=======
 import graphviz
->>>>>>> 268311a9
 from pm4py.objects.log.obj import EventLog
 from collections import Counter
 from pm4py.visualization.dfg.util import dfg_gviz
@@ -54,259 +27,7 @@
     BGCOLOR = "bgcolor"
     STAT_LOCALE = "stat_locale"
 
-<<<<<<< HEAD
-def get_min_max_value(dfg):
-    """
-    Gets min and max value assigned to edges
-    in DFG graph
-
-    Parameters
-    -----------
-    dfg
-        Directly follows graph
-
-    Returns
-    -----------
-    min_value
-        Minimum value in directly follows graph
-    max_value
-        Maximum value in directly follows graph
-    """
-    min_value = 9999999999
-    max_value = -1
-
-    for edge in dfg:
-        if dfg[edge] < min_value:
-            min_value = dfg[edge]
-        if dfg[edge] > max_value:
-            max_value = dfg[edge]
-
-    return min_value, max_value
-
-
-def assign_penwidth_edges(dfg):
-    """
-    Assign penwidth to edges in directly-follows graph
-
-    Parameters
-    -----------
-    dfg
-        Direcly follows graph
-
-    Returns
-    -----------
-    penwidth
-        Graph penwidth that edges should have in the direcly follows graph
-    """
-    penwidth = {}
-    min_value, max_value = get_min_max_value(dfg)
-    for edge in dfg:
-        v0 = dfg[edge]
-        v1 = get_arc_penwidth(v0, min_value, max_value)
-        penwidth[edge] = str(v1)
-
-    return penwidth
-
-
-def get_activities_color_soj_time(soj_time):
-    """
-    Gets the color for the activities based on the sojourn time
-
-    Parameters
-    ----------------
-    soj_time
-        Sojourn time
-
-    Returns
-    ----------------
-    act_color
-        Dictionary associating each activity to a color based on the sojourn time
-    """
-    activities_color = {}
-
-    min_soj_time, max_soj_time = get_min_max_value(soj_time)
-
-    for ac in soj_time:
-        act_soj_time = soj_time[ac]
-
-        trans_base_color = int(
-            255 - 100 * (act_soj_time - min_soj_time) / (max_soj_time - min_soj_time + 0.00001))
-        trans_base_color_hex = str(hex(trans_base_color))[2:].upper()
-
-        activities_color[ac] = "#" + "FF" + trans_base_color_hex + trans_base_color_hex
-
-    return activities_color
-
-def get_edges_color(duration_list: list) -> str:
-    """
-    Gets the color for the activities based on the sojourn time
-
-    Parameters
-    ----------------
-    soj_time
-        Sojourn time
-
-    Returns
-    ----------------
-    act_color
-        Dictionary associating each activity to a color based on the sojourn time
-    """
-    LIGHTEST_COLOR = 55
-    edges_color = {}
-
-    min_time, max_time = get_min_max_value(duration_list)
-    min_color = 255 - LIGHTEST_COLOR
-
-    for ac in duration_list:
-        current_time = duration_list[ac]
-
-        trans_base_color = int(min_color - 
-            min_color * (current_time - min_time) / 
-                (max_time - min_time + 0.00001))
-        trans_base_color_hex = str(hex(trans_base_color))[2:].upper()
-
-        if len(trans_base_color_hex) == 1:
-            trans_base_color_hex = "0" + trans_base_color_hex
-
-        edges_color[ac] = "#" + 3 * trans_base_color_hex
-
-    return edges_color
-
-def graphviz_visualization(activities_count, dfg, image_format="png", measure="frequency",
-                           max_no_of_edges_in_diagram=100000, start_activities=None, end_activities=None, soj_time=None,
-                           font_size="12", bgcolor=constants.DEFAULT_BGCOLOR, stat_locale=None):
-    """
-    Do GraphViz visualization of a DFG graph
-
-    Parameters
-    -----------
-    activities_count
-        Count of attributes in the log (may include attributes that are not in the DFG graph)
-    dfg
-        DFG graph
-    image_format
-        GraphViz should be represented in this format
-    measure
-        Describes which measure is assigned to edges in directly follows graph (frequency/performance)
-    max_no_of_edges_in_diagram
-        Maximum number of edges in the diagram allowed for visualization
-    start_activities
-        Start activities of the log
-    end_activities
-        End activities of the log
-    soj_time
-        For each activity, the sojourn time in the log
-    stat_locale
-        Dict to locale the stat strings
-    
-    Returns
-    -----------
-    viz
-        Digraph object
-    """
-    if start_activities is None:
-        start_activities = []
-    if end_activities is None:
-        end_activities = []
-    if stat_locale is None:
-        stat_locale = {}
-
-    filename = tempfile.NamedTemporaryFile(suffix='.gv')
-    viz = Digraph("", filename=filename.name, engine='dot', graph_attr={'bgcolor': bgcolor})
-
-    # first, remove edges in diagram that exceeds the maximum number of edges in the diagram
-    dfg_key_value_list = []
-    for edge in dfg:
-        dfg_key_value_list.append([edge, dfg[edge]])
-    # more fine grained sorting to avoid that edges that are below the threshold are
-    # undeterministically removed
-    dfg_key_value_list = sorted(dfg_key_value_list, key=lambda x: (x[1], x[0][0], x[0][1]), reverse=True)
-    dfg_key_value_list = dfg_key_value_list[0:min(len(dfg_key_value_list), max_no_of_edges_in_diagram)]
-    dfg_allowed_keys = [x[0] for x in dfg_key_value_list]
-    dfg_keys = list(dfg.keys())
-    for edge in dfg_keys:
-        if edge not in dfg_allowed_keys:
-            del dfg[edge]
-
-    # calculate edges penwidth
-    penwidth = assign_penwidth_edges(dfg)
-    activities_in_dfg = set()
-    activities_count_int = copy(activities_count)
-
-    for edge in dfg:
-        activities_in_dfg.add(edge[0])
-        activities_in_dfg.add(edge[1])
-
-    # assign attributes color
-    activities_color = get_activities_color_soj_time(soj_time)
-    edges_color = get_edges_color(dfg)
-
-    # represent nodes
-    viz.attr('node', shape='box')
-
-    if len(activities_in_dfg) == 0:
-        activities_to_include = sorted(list(set(activities_count_int)))
-    else:
-        # take unique elements as a list not as a set (in this way, nodes are added in the same order to the graph)
-        activities_to_include = sorted(list(set(activities_in_dfg)))
-
-    activities_map = {}
-
-    for act in activities_to_include:
-        if "frequency" in measure and act in activities_count_int:
-            viz.node(str(hash(act)), act + " (" + str(activities_count_int[act]) + ")", style='filled',
-                     fillcolor=activities_color[act], fontsize=font_size)
-            activities_map[act] = str(hash(act))
-        else:
-            node_label = act
-            if soj_time[act] > -1:
-                stat_string = human_readable_stat(soj_time[act])
-                node_label = f"{act} ({stat_string})"
-            viz.node(str(hash(act)), node_label, fontsize=font_size,
-                     style='filled', fillcolor=activities_color[act])
-            activities_map[act] = str(hash(act))
-
-    # make edges addition always in the same order
-    dfg_edges = sorted(list(dfg.keys()))
-
-    # represent edges
-    for edge in dfg_edges:
-        if "frequency" in measure:
-            label = str(dfg[edge])
-        else:
-            label = human_readable_stat(dfg[edge], stat_locale)
-        viz.edge(str(hash(edge[0])), str(hash(edge[1])), label=label, 
-                 color=edges_color[edge], style = "bold",
-                 penwidth=str(penwidth[edge]), fontsize=font_size)
-
-    start_activities_to_include = [act for act in start_activities if act in activities_map]
-    end_activities_to_include = [act for act in end_activities if act in activities_map]
-
-    if start_activities_to_include:
-        viz.node("@@startnode", "<&#9679;>", shape='circle', fontsize="34")
-        for act in start_activities_to_include:
-            label = str(start_activities[act]) if isinstance(start_activities, dict) else ""
-            viz.edge("@@startnode", activities_map[act], label=label, fontsize=font_size)
-
-    if end_activities_to_include:
-        # <&#9632;>
-        viz.node("@@endnode", "<&#9632;>", shape='doublecircle', fontsize="32")
-        for act in end_activities_to_include:
-            label = str(end_activities[act]) if isinstance(end_activities, dict) else ""
-            viz.edge(activities_map[act], "@@endnode", label=label, fontsize=font_size)
-
-    viz.attr(overlap='false')
-    viz.attr(fontsize='11')
-
-    viz.format = image_format.replace("html", "plain-ext")
-
-    return viz
-
-
-def apply(dfg: Dict[Tuple[str, str], int], log: EventLog = None, parameters: Optional[Dict[Any, Any]] = None, activities_count : Dict[str, int] = None, soj_time: Dict[str, float] = None) -> Digraph:
-=======
 def apply(dfg: Dict[Tuple[str, str], int], log: EventLog = None, parameters: Optional[Dict[Any, Any]] = None, activities_count : Dict[str, int] = None, soj_time: Dict[str, float] = None) -> graphviz.Digraph:
->>>>>>> 268311a9
     """
     Visualize a performance directly-follows graph
 
