import uuid

from pm4py.objects.bpmn.obj import BPMN
from pm4py.util import constants, exec_utils
from enum import Enum


class Parameters(Enum):
    ENCODING = "encoding"
    ENABLE_BPMN_PLANE_EXPORTING = "enble_bpmn_plane_exporting"
    ENABLE_INCOMING_OUTGOING_EXPORTING = "enable_incoming_outgoing_exporting"


def apply(bpmn_graph, target_path, parameters=None):
    """
    Exports the BPMN diagram to a file

    Parameters
    -------------
    bpmn_graph
        BPMN diagram
    target_path
        Target path
    parameters
        Possible parameters of the algorithm
    """
    xml_string = get_xml_string(bpmn_graph, parameters=parameters)
    F = open(target_path, "wb")
    F.write(xml_string)
    F.close()


def get_xml_string(bpmn_graph, parameters=None):
    if parameters is None:
        parameters = {}

    encoding = exec_utils.get_param_value(Parameters.ENCODING, parameters, constants.DEFAULT_ENCODING)
    enble_bpmn_plane_exporting = exec_utils.get_param_value(Parameters.ENABLE_BPMN_PLANE_EXPORTING, parameters, True)
    enable_incoming_outgoing_exporting = exec_utils.get_param_value(Parameters.ENABLE_INCOMING_OUTGOING_EXPORTING, parameters, True)

    layout = bpmn_graph.get_layout()

    import xml.etree.ElementTree as ET
    from xml.dom import minidom

    definitions = ET.Element("bpmn:definitions")
    definitions.set("xmlns:bpmn", "http://www.omg.org/spec/BPMN/20100524/MODEL")
    definitions.set("xmlns:bpmndi", "http://www.omg.org/spec/BPMN/20100524/DI")
    definitions.set("xmlns:omgdc", "http://www.omg.org/spec/DD/20100524/DC")
    definitions.set("xmlns:omgdi", "http://www.omg.org/spec/DD/20100524/DI")
    definitions.set("xmlns:xsi", "http://www.w3.org/2001/XMLSchema-instance")
    definitions.set("targetNamespace", "http://www.signavio.com/bpmn20")
    definitions.set("typeLanguage", "http://www.w3.org/2001/XMLSchema")
    definitions.set("expressionLanguage", "http://www.w3.org/1999/XPath")
    definitions.set("xmlns:xsd", "http://www.w3.org/2001/XMLSchema")

    all_processes = set()
    process_planes = {}
    process_process = {}
    process_collaboration = None

    for node in bpmn_graph.get_nodes():
        all_processes.add(node.get_process())
    for flow in bpmn_graph.get_flows():
        all_processes.add(flow.get_process())

    if len(all_processes) > 1:
        # when several swimlanes exist, their elements should be annexed to the same BPMN plane
        collaboration_nodes = [x for x in bpmn_graph.get_nodes() if isinstance(x, BPMN.Collaboration)]
        if collaboration_nodes:
            bpmn_plane_id = collaboration_nodes[0].get_id()

        process_collaboration = ET.SubElement(definitions, "bpmn:collaboration", {"id": bpmn_plane_id})

        participant_nodes = [x for x in bpmn_graph.get_nodes() if isinstance(x, BPMN.Participant)]
        if participant_nodes:
            for process in participant_nodes:
                ET.SubElement(process_collaboration, "bpmn:participant", {"id": process.get_id(), "name": process.get_name(), "processRef": "id" + process.process_ref})
                all_processes.add(process.process_ref)
    else:
        bpmn_plane_id = "id" + list(all_processes)[0]

    for process in all_processes:
        if process != bpmn_plane_id:
            p = ET.SubElement(definitions, "bpmn:process",
                              {"id": "id" + process, "isClosed": "false", "isExecutable": "false",
                               "processType": "None"})
            process_process[process] = p
        elif process_collaboration is not None:
            process_process[process] = process_collaboration

    diagram = ET.SubElement(definitions, "bpmndi:BPMNDiagram", {"id": "id" + str(uuid.uuid4()), "name": "diagram"})

    if enble_bpmn_plane_exporting:
        plane = ET.SubElement(diagram, "bpmndi:BPMNPlane",
                                  {"bpmnElement": bpmn_plane_id, "id": "id" + str(uuid.uuid4())})
        for process in all_processes:
            process_planes[process] = plane

        for node in bpmn_graph.get_nodes():
            process = node.get_process()

<<<<<<< HEAD
        if process != bpmn_plane_id:
=======
>>>>>>> a7823ee4
            node_shape = ET.SubElement(process_planes[process], "bpmndi:BPMNShape",
                                       {"bpmnElement": node.get_id(), "id": node.get_id() + "_gui"})
            node_shape_layout = ET.SubElement(node_shape, "omgdc:Bounds",
                                              {"height": str(layout.get(node).get_height()), "width": str(layout.get(node).get_width()),
                                               "x": str(layout.get(node).get_x()),
                                               "y": str(layout.get(node).get_y())})

        for flow in bpmn_graph.get_flows():
            process = flow.get_process()

            flow_shape = ET.SubElement(process_planes[process], "bpmndi:BPMNEdge",
                                       {"bpmnElement": "id" + str(flow.get_id()),
                                        "id": "id" + str(flow.get_id()) + "_gui"})
            for x, y in layout.get(flow).get_waypoints():
                waypoint = ET.SubElement(flow_shape, "omgdi:waypoint", {"x": str(x), "y": str(y)})

    for node in bpmn_graph.get_nodes():
        process = process_process[node.get_process()]

        if isinstance(node, BPMN.TextAnnotation):
            annotation = ET.SubElement(process, "bpmn:textAnnotation", {"id": node.get_id()})
            text = ET.SubElement(annotation, "bpmn:text")
            text.text = node.text
        elif isinstance(node, BPMN.StartEvent):
            isInterrupting = "true" if node.get_isInterrupting() else "false"
            parallelMultiple = "true" if node.get_parallelMultiple() else "false"
            task = ET.SubElement(process, "bpmn:startEvent",
                                 {"id": node.get_id(), "isInterrupting": isInterrupting, "name": node.get_name(),
                                  "parallelMultiple": parallelMultiple})
        elif isinstance(node, BPMN.EndEvent):
            task = ET.SubElement(process, "bpmn:endEvent", {"id": node.get_id(), "name": node.get_name()})
        elif isinstance(node, BPMN.IntermediateCatchEvent):
            task = ET.SubElement(process, "bpmn:intermediateCatchEvent", {"id": node.get_id(), "name": node.get_name()})
            messageEventDefinition = ET.SubElement(task, "bpmn:messageEventDefinition")
        elif isinstance(node, BPMN.IntermediateThrowEvent):
            task = ET.SubElement(process, "bpmn:intermediateThrowEvent", {"id": node.get_id(), "name": node.get_name()})
        elif isinstance(node, BPMN.BoundaryEvent):
            task = ET.SubElement(process, "bpmn:boundaryEvent", {"id": node.get_id(), "name": node.get_name()})
        elif isinstance(node, BPMN.Task):
            if isinstance(node, BPMN.UserTask):
                task = ET.SubElement(process, "bpmn:userTask", {"id": node.get_id(), "name": node.get_name()})
            elif isinstance(node, BPMN.SendTask):
                task = ET.SubElement(process, "bpmn:sendTask", {"id": node.get_id(), "name": node.get_name()})
            else:
                task = ET.SubElement(process, "bpmn:task", {"id": node.get_id(), "name": node.get_name()})
        elif isinstance(node, BPMN.SubProcess):
            task = ET.SubElement(process, "bpmn:subProcess", {"id": node.get_id(), "name": node.get_name()})
        elif isinstance(node, BPMN.ExclusiveGateway):
            task = ET.SubElement(process, "bpmn:exclusiveGateway",
                                 {"id": node.get_id(), "gatewayDirection": node.get_gateway_direction().value,
                                  "name": node.get_name()})
        elif isinstance(node, BPMN.ParallelGateway):
            task = ET.SubElement(process, "bpmn:parallelGateway",
                                 {"id": node.get_id(), "gatewayDirection": node.get_gateway_direction().value,
                                  "name": node.get_name()})
        elif isinstance(node, BPMN.InclusiveGateway):
            task = ET.SubElement(process, "bpmn:inclusiveGateway",
                                 {"id": node.get_id(), "gatewayDirection": node.get_gateway_direction().value,
                                  "name": node.get_name()})
        elif isinstance(node, BPMN.EventBasedGateway):
            task = ET.SubElement(process, "bpmn:eventBasedGateway",
                                 {"id": node.get_id(), "gatewayDirection": node.get_gateway_direction().value,
                                  "name": node.get_name()})

        if enable_incoming_outgoing_exporting:
            for in_arc in node.get_in_arcs():
                arc_xml = ET.SubElement(task, "bpmn:incoming")
                arc_xml.text = "id" + str(in_arc.get_id())

            for out_arc in node.get_out_arcs():
                arc_xml = ET.SubElement(task, "bpmn:outgoing")
                arc_xml.text = "id" + str(out_arc.get_id())

    for flow in bpmn_graph.get_flows():
        process = process_process[flow.get_process()]

        source = flow.get_source()
        target = flow.get_target()

        if isinstance(flow, BPMN.SequenceFlow):
            flow_xml = ET.SubElement(process, "bpmn:sequenceFlow", {"id": "id" + str(flow.get_id()), "name": flow.get_name(),
                                                               "sourceRef": str(source.get_id()),
                                                               "targetRef": str(target.get_id())})
        elif isinstance(flow, BPMN.MessageFlow):
            flow_xml = ET.SubElement(process, "bpmn:messageFlow", {"id": "id" + str(flow.get_id()), "name": flow.get_name(),
                                                               "sourceRef": str(source.get_id()),
                                                               "targetRef": str(target.get_id())})


        elif isinstance(flow, BPMN.Association):
            flow_xml = ET.SubElement(process, "bpmn:association", {"id": "id" + str(flow.get_id()),
                                                               "sourceRef": str(source.get_id()),
                                                               "targetRef": str(target.get_id())})

    return minidom.parseString(ET.tostring(definitions)).toprettyxml(encoding=encoding)<|MERGE_RESOLUTION|>--- conflicted
+++ resolved
@@ -100,16 +100,13 @@
         for node in bpmn_graph.get_nodes():
             process = node.get_process()
 
-<<<<<<< HEAD
-        if process != bpmn_plane_id:
-=======
->>>>>>> a7823ee4
-            node_shape = ET.SubElement(process_planes[process], "bpmndi:BPMNShape",
-                                       {"bpmnElement": node.get_id(), "id": node.get_id() + "_gui"})
-            node_shape_layout = ET.SubElement(node_shape, "omgdc:Bounds",
-                                              {"height": str(layout.get(node).get_height()), "width": str(layout.get(node).get_width()),
-                                               "x": str(layout.get(node).get_x()),
-                                               "y": str(layout.get(node).get_y())})
+            if process != bpmn_plane_id:
+                node_shape = ET.SubElement(process_planes[process], "bpmndi:BPMNShape",
+                                           {"bpmnElement": node.get_id(), "id": node.get_id() + "_gui"})
+                node_shape_layout = ET.SubElement(node_shape, "omgdc:Bounds",
+                                                  {"height": str(layout.get(node).get_height()), "width": str(layout.get(node).get_width()),
+                                                   "x": str(layout.get(node).get_x()),
+                                                   "y": str(layout.get(node).get_y())})
 
         for flow in bpmn_graph.get_flows():
             process = flow.get_process()
