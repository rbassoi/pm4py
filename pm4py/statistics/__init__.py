<<<<<<< HEAD
'''
    This file is part of PM4Py (More Info: https://pm4py.fit.fraunhofer.de).

    PM4Py is free software: you can redistribute it and/or modify
    it under the terms of the GNU General Public License as published by
    the Free Software Foundation, either version 3 of the License, or
    (at your option) any later version.

    PM4Py is distributed in the hope that it will be useful,
    but WITHOUT ANY WARRANTY; without even the implied warranty of
    MERCHANTABILITY or FITNESS FOR A PARTICULAR PURPOSE.  See the
    GNU General Public License for more details.

    You should have received a copy of the GNU General Public License
    along with PM4Py.  If not, see <https://www.gnu.org/licenses/>.
'''
from pm4py.statistics import traces, performance_spectrum, attributes, variants, start_activities, end_activities, util, \
=======
from pm4py.statistics import traces, attributes, variants, start_activities, end_activities, util, \
>>>>>>> b3d94aba
    sojourn_time, concurrent_activities, eventually_follows
<|MERGE_RESOLUTION|>--- conflicted
+++ resolved
@@ -1,4 +1,3 @@
-<<<<<<< HEAD
 '''
     This file is part of PM4Py (More Info: https://pm4py.fit.fraunhofer.de).
 
@@ -15,8 +14,5 @@
     You should have received a copy of the GNU General Public License
     along with PM4Py.  If not, see <https://www.gnu.org/licenses/>.
 '''
-from pm4py.statistics import traces, performance_spectrum, attributes, variants, start_activities, end_activities, util, \
-=======
 from pm4py.statistics import traces, attributes, variants, start_activities, end_activities, util, \
->>>>>>> b3d94aba
     sojourn_time, concurrent_activities, eventually_follows
