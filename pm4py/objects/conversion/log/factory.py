import deprecation

from pm4py.objects.conversion.log import constants
from pm4py.objects.conversion.log.versions import to_event_stream, to_event_log, to_dataframe, df_to_event_log_1v, \
    df_to_event_log_nv

TO_TRACE_LOG = constants.TO_TRACE_LOG
TO_EVENT_LOG = constants.TO_EVENT_LOG
TO_EVENT_STREAM = constants.TO_EVENT_STREAM
TO_DATAFRAME = constants.TO_DATAFRAME
DF_TO_EVENT_LOG_1V = constants.DF_TO_EVENT_LOG_1V
DF_TO_EVENT_LOG_NV = constants.DF_TO_EVENT_LOG_NV

DEEPCOPY = constants.DEEPCOPY

VERSIONS = {TO_TRACE_LOG: to_event_log.apply, TO_EVENT_LOG: to_event_log.apply, TO_EVENT_STREAM: to_event_stream.apply,
            TO_DATAFRAME: to_dataframe.apply, DF_TO_EVENT_LOG_1V: df_to_event_log_1v.apply,
            DF_TO_EVENT_LOG_NV: df_to_event_log_nv.apply}

<<<<<<< HEAD
@deprecation.deprecated(deprecated_in='1.3.0', removed_in='2.0.0', current_version='',
                        details='Use algorithm entrypoint instead')
=======
>>>>>>> 52f23361
def apply(log, parameters=None, variant=TO_EVENT_LOG):
    return VERSIONS[variant](log, parameters=parameters)<|MERGE_RESOLUTION|>--- conflicted
+++ resolved
@@ -1,5 +1,3 @@
-import deprecation
-
 from pm4py.objects.conversion.log import constants
 from pm4py.objects.conversion.log.versions import to_event_stream, to_event_log, to_dataframe, df_to_event_log_1v, \
     df_to_event_log_nv
@@ -17,10 +15,5 @@
             TO_DATAFRAME: to_dataframe.apply, DF_TO_EVENT_LOG_1V: df_to_event_log_1v.apply,
             DF_TO_EVENT_LOG_NV: df_to_event_log_nv.apply}
 
-<<<<<<< HEAD
-@deprecation.deprecated(deprecated_in='1.3.0', removed_in='2.0.0', current_version='',
-                        details='Use algorithm entrypoint instead')
-=======
->>>>>>> 52f23361
 def apply(log, parameters=None, variant=TO_EVENT_LOG):
     return VERSIONS[variant](log, parameters=parameters)