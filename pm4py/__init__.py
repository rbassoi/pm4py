--- conflicted
+++ resolved
@@ -14,10 +14,6 @@
     You should have received a copy of the GNU General Public License
     along with PM4Py.  If not, see <https://www.gnu.org/licenses/>.
 '''
-<<<<<<< HEAD
-import sys
-=======
->>>>>>> a51bda8b
 import time
 
 from pm4py import util, objects, statistics, algo, visualization
