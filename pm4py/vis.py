<<<<<<< HEAD
'''
    This file is part of PM4Py (More Info: https://pm4py.fit.fraunhofer.de).

    PM4Py is free software: you can redistribute it and/or modify
    it under the terms of the GNU General Public License as published by
    the Free Software Foundation, either version 3 of the License, or
    (at your option) any later version.

    PM4Py is distributed in the hope that it will be useful,
    but WITHOUT ANY WARRANTY; without even the implied warranty of
    MERCHANTABILITY or FITNESS FOR A PARTICULAR PURPOSE.  See the
    GNU General Public License for more details.

    You should have received a copy of the GNU General Public License
    along with PM4Py.  If not, see <https://www.gnu.org/licenses/>.
'''
=======
__doc__ = """
The ``pm4py.vis`` module contains the visualizations offered in ``pm4py``
"""

>>>>>>> 767541b1
import os
from typing import Optional
from typing import Union, List, Dict, Any, Tuple, Set

import pandas as pd

from pm4py.objects.bpmn.obj import BPMN
from pm4py.objects.heuristics_net.obj import HeuristicsNet
from pm4py.objects.log.obj import EventLog, EventStream
from pm4py.objects.petri_net.obj import PetriNet, Marking
from pm4py.objects.process_tree.obj import ProcessTree
from pm4py.util.pandas_utils import check_is_pandas_dataframe, check_pandas_dataframe_columns
from pm4py.utils import get_properties
from pm4py.objects.transition_system.obj import TransitionSystem
from pm4py.objects.trie.obj import Trie
from pm4py.objects.ocel.obj import OCEL
from pm4py.objects.org.sna.obj import SNA

import deprecation


def view_petri_net(petri_net: PetriNet, initial_marking: Optional[Marking] = None,
                   final_marking: Optional[Marking] = None, format: str = "png", bgcolor: str = "white"):
    """
    Views a (composite) Petri net

    :param petri_net: Petri net
    :param initial_marking: Initial marking
    :param final_marking: Final marking
    :param format: Format of the output picture (default: png)
    :param bgcolor: Background color of the visualization (default: white)

    .. code-block:: python3

        import pm4py

        net, im, fm = pm4py.discover_petri_net_inductive(dataframe, activity_key='concept:name', case_id_key='case:concept:name', timestamp_key='time:timestamp')
        pm4py.view_petri_net(net, im, fm, format='svg')
    """
    from pm4py.visualization.petri_net import visualizer as pn_visualizer
    gviz = pn_visualizer.apply(petri_net, initial_marking, final_marking,
                               parameters={pn_visualizer.Variants.WO_DECORATION.value.Parameters.FORMAT: format, "bgcolor": bgcolor})
    pn_visualizer.view(gviz)


def save_vis_petri_net(petri_net: PetriNet, initial_marking: Marking, final_marking: Marking, file_path: str, bgcolor: str = "white"):
    """
    Saves a Petri net visualization to a file

    :param petri_net: Petri net
    :param initial_marking: Initial marking
    :param final_marking: Final marking
    :param file_path: Destination path
    :param bgcolor: Background color of the visualization (default: white)

    .. code-block:: python3

        import pm4py

        net, im, fm = pm4py.discover_petri_net_inductive(dataframe, activity_key='concept:name', case_id_key='case:concept:name', timestamp_key='time:timestamp')
        pm4py.save_vis_petri_net(net, im, fm, 'petri_net.png')
    """
    file_path = str(file_path)
    format = os.path.splitext(file_path)[1][1:]
    from pm4py.visualization.petri_net import visualizer as pn_visualizer
    gviz = pn_visualizer.apply(petri_net, initial_marking, final_marking,
                               parameters={pn_visualizer.Variants.WO_DECORATION.value.Parameters.FORMAT: format, "bgcolor": bgcolor})
    pn_visualizer.save(gviz, file_path)


def view_performance_dfg(dfg: dict, start_activities: dict, end_activities: dict, format: str = "png",
                         aggregation_measure="mean", bgcolor: str = "white"):
    """
    Views a performance DFG

    :param dfg: DFG object
    :param start_activities: Start activities
    :param end_activities: End activities
    :param format: Format of the output picture (default: png)
    :param aggregation_measure: Aggregation measure (default: mean): mean, median, min, max, sum, stdev
    :param bgcolor: Background color of the visualization (default: white)

    .. code-block:: python3

        import pm4py

        performance_dfg, start_activities, end_activities = pm4py.discover_performance_dfg(dataframe, case_id_key='case:concept:name', activity_key='concept:name', timestamp_key='time:timestamp')
        pm4py.view_performance_dfg(performance_dfg, start_activities, end_activities, format='svg')
    """
    from pm4py.visualization.dfg import visualizer as dfg_visualizer
    from pm4py.visualization.dfg.variants import performance as dfg_perf_visualizer
    dfg_parameters = dfg_perf_visualizer.Parameters
    parameters = {}
    parameters[dfg_parameters.FORMAT] = format
    parameters[dfg_parameters.START_ACTIVITIES] = start_activities
    parameters[dfg_parameters.END_ACTIVITIES] = end_activities
    parameters[dfg_parameters.AGGREGATION_MEASURE] = aggregation_measure
    parameters["bgcolor"] = bgcolor
    gviz = dfg_perf_visualizer.apply(dfg, parameters=parameters)
    dfg_visualizer.view(gviz)


def save_vis_performance_dfg(dfg: dict, start_activities: dict, end_activities: dict, file_path: str,
                         aggregation_measure="mean", bgcolor: str = "white"):
    """
    Saves the visualization of a performance DFG

    :param dfg: DFG object
    :param start_activities: Start activities
    :param end_activities: End activities
    :param file_path: Destination path
    :param aggregation_measure: Aggregation measure (default: mean): mean, median, min, max, sum, stdev
    :param bgcolor: Background color of the visualization (default: white)

    .. code-block:: python3

        import pm4py

        performance_dfg, start_activities, end_activities = pm4py.discover_performance_dfg(dataframe, case_id_key='case:concept:name', activity_key='concept:name', timestamp_key='time:timestamp')
        pm4py.save_vis_performance_dfg(performance_dfg, start_activities, end_activities, 'perf_dfg.png')
    """
    file_path = str(file_path)
    format = os.path.splitext(file_path)[1][1:]
    from pm4py.visualization.dfg import visualizer as dfg_visualizer
    from pm4py.visualization.dfg.variants import performance as dfg_perf_visualizer
    dfg_parameters = dfg_perf_visualizer.Parameters
    parameters = {}
    parameters[dfg_parameters.FORMAT] = format
    parameters[dfg_parameters.START_ACTIVITIES] = start_activities
    parameters[dfg_parameters.END_ACTIVITIES] = end_activities
    parameters[dfg_parameters.AGGREGATION_MEASURE] = aggregation_measure
    parameters["bgcolor"] = bgcolor
    gviz = dfg_perf_visualizer.apply(dfg, parameters=parameters)
    dfg_visualizer.save(gviz, file_path)


def view_dfg(dfg: dict, start_activities: dict, end_activities: dict, format: str = "png", bgcolor: str = "white"):
    """
    Views a (composite) DFG

    :param dfg: DFG object
    :param start_activities: Start activities
    :param end_activities: End activities
    :param format: Format of the output picture (default: png)
    :param bgcolor: Background color of the visualization (default: white)

    .. code-block:: python3

        import pm4py

        dfg, start_activities, end_activities = pm4py.discover_dfg(dataframe, case_id_key='case:concept:name', activity_key='concept:name', timestamp_key='time:timestamp')
        pm4py.view_dfg(dfg, start_activities, end_activities, format='svg')
    """
    from pm4py.visualization.dfg import visualizer as dfg_visualizer
    dfg_parameters = dfg_visualizer.Variants.FREQUENCY.value.Parameters
    parameters = {}
    parameters[dfg_parameters.FORMAT] = format
    parameters[dfg_parameters.START_ACTIVITIES] = start_activities
    parameters[dfg_parameters.END_ACTIVITIES] = end_activities
    parameters["bgcolor"] = bgcolor
    gviz = dfg_visualizer.apply(dfg, variant=dfg_visualizer.Variants.FREQUENCY,
                                parameters=parameters)
    dfg_visualizer.view(gviz)


def save_vis_dfg(dfg: dict, start_activities: dict, end_activities: dict, file_path: str, bgcolor: str = "white"):
    """
    Saves a DFG visualization to a file

    :param dfg: DFG object
    :param start_activities: Start activities
    :param end_activities: End activities
    :param file_path: Destination path
    :param bgcolor: Background color of the visualization (default: white)

    .. code-block:: python3

        import pm4py

        dfg, start_activities, end_activities = pm4py.discover_dfg(dataframe, case_id_key='case:concept:name', activity_key='concept:name', timestamp_key='time:timestamp')
        pm4py.save_vis_dfg(dfg, start_activities, end_activities, 'dfg.png')
    """
    file_path = str(file_path)
    format = os.path.splitext(file_path)[1][1:]
    from pm4py.visualization.dfg import visualizer as dfg_visualizer
    dfg_parameters = dfg_visualizer.Variants.FREQUENCY.value.Parameters
    parameters = {}
    parameters[dfg_parameters.FORMAT] = format
    parameters[dfg_parameters.START_ACTIVITIES] = start_activities
    parameters[dfg_parameters.END_ACTIVITIES] = end_activities
    parameters["bgcolor"] = bgcolor
    gviz = dfg_visualizer.apply(dfg, variant=dfg_visualizer.Variants.FREQUENCY,
                                parameters=parameters)
    dfg_visualizer.save(gviz, file_path)


def view_process_tree(tree: ProcessTree, format: str = "png", bgcolor: str = "white"):
    """
    Views a process tree

    :param tree: Process tree
    :param format: Format of the visualization (default: png)
    :param bgcolor: Background color of the visualization (default: white)

    .. code-block:: python3

        import pm4py

        process_tree = pm4py.discover_process_tree_inductive(dataframe, activity_key='concept:name', case_id_key='case:concept:name', timestamp_key='time:timestamp')
        pm4py.view_process_tree(process_tree, format='svg')
    """
    from pm4py.visualization.process_tree import visualizer as pt_visualizer
    parameters = pt_visualizer.Variants.WO_DECORATION.value.Parameters
    gviz = pt_visualizer.apply(tree, parameters={parameters.FORMAT: format, "bgcolor": bgcolor})
    pt_visualizer.view(gviz)


def save_vis_process_tree(tree: ProcessTree, file_path: str, bgcolor: str = "white"):
    """
    Saves the visualization of a process tree

    :param tree: Process tree
    :param file_path: Destination path
    :param bgcolor: Background color of the visualization (default: white)

    .. code-block:: python3

        import pm4py

        process_tree = pm4py.discover_process_tree_inductive(dataframe, activity_key='concept:name', case_id_key='case:concept:name', timestamp_key='time:timestamp')
        pm4py.save_vis_process_tree(process_tree, 'process_tree.png')
    """
    file_path = str(file_path)
    format = os.path.splitext(file_path)[1][1:]
    from pm4py.visualization.process_tree import visualizer as pt_visualizer
    parameters = pt_visualizer.Variants.WO_DECORATION.value.Parameters
    gviz = pt_visualizer.apply(tree, parameters={parameters.FORMAT: format, "bgcolor": bgcolor})
    pt_visualizer.save(gviz, file_path)


def save_vis_bpmn(bpmn_graph: BPMN, file_path: str, bgcolor: str = "white"):
    """
    Saves the visualization of a BPMN graph

    :param bpmn_graph: BPMN graph
    :param file_path: Destination path
    :param bgcolor: Background color of the visualization (default: white)

    .. code-block:: python3

        import pm4py

        bpmn_graph = pm4py.discover_bpmn_inductive(dataframe, activity_key='concept:name', case_id_key='case:concept:name', timestamp_key='time:timestamp')
        pm4py.save_vis_bpmn(bpmn_graph, 'trial.bpmn')
    """
    file_path = str(file_path)
    format = os.path.splitext(file_path)[1][1:]
    from pm4py.visualization.bpmn import visualizer as bpmn_visualizer
    parameters = bpmn_visualizer.Variants.CLASSIC.value.Parameters
    gviz = bpmn_visualizer.apply(bpmn_graph, parameters={parameters.FORMAT: format, "bgcolor": bgcolor})
    bpmn_visualizer.save(gviz, file_path)


def view_bpmn(bpmn_graph: BPMN, format: str = "png", bgcolor: str = "white"):
    """
    Views a BPMN graph

    :param bpmn_graph: BPMN graph
    :param format: Format of the visualization (default: png)
    :param bgcolor: Background color of the visualization (default: white)

    .. code-block:: python3

        import pm4py

        bpmn_graph = pm4py.discover_bpmn_inductive(dataframe, activity_key='concept:name', case_id_key='case:concept:name', timestamp_key='time:timestamp')
        pm4py.view_bpmn(bpmn_graph)
    """
    from pm4py.visualization.bpmn import visualizer as bpmn_visualizer
    parameters = bpmn_visualizer.Variants.CLASSIC.value.Parameters
    gviz = bpmn_visualizer.apply(bpmn_graph, parameters={parameters.FORMAT: format, "bgcolor": bgcolor})
    bpmn_visualizer.view(gviz)


def view_heuristics_net(heu_net: HeuristicsNet, format: str = "png", bgcolor: str = "white"):
    """
    Views an heuristics net

    :param heu_net: Heuristics net
    :param format: Format of the visualization (default: png)
    :param bgcolor: Background color of the visualization (default: white)

    .. code-block:: python3

        import pm4py

        heu_net = pm4py.discover_heuristics_net(dataframe, activity_key='concept:name', case_id_key='case:concept:name', timestamp_key='time:timestamp')
        pm4py.view_heuristics_net(heu_net, format='svg')
    """
    from pm4py.visualization.heuristics_net import visualizer as hn_visualizer
    parameters = hn_visualizer.Variants.PYDOTPLUS.value.Parameters
    gviz = hn_visualizer.apply(heu_net, parameters={parameters.FORMAT: format, "bgcolor": bgcolor})
    hn_visualizer.view(gviz)


def save_vis_heuristics_net(heu_net: HeuristicsNet, file_path: str, bgcolor: str = "white"):
    """
    Saves the visualization of an heuristics net

    :param heu_net: Heuristics net
    :param file_path: Destination path
    :param bgcolor: Background color of the visualization (default: white)

    .. code-block:: python3

        import pm4py

        heu_net = pm4py.discover_heuristics_net(dataframe, activity_key='concept:name', case_id_key='case:concept:name', timestamp_key='time:timestamp')
        pm4py.save_vis_heuristics_net(heu_net, 'heu.png')
    """
    file_path = str(file_path)
    format = os.path.splitext(file_path)[1][1:]
    from pm4py.visualization.heuristics_net import visualizer as hn_visualizer
    parameters = hn_visualizer.Variants.PYDOTPLUS.value.Parameters
    gviz = hn_visualizer.apply(heu_net, parameters={parameters.FORMAT: format, "bgcolor": bgcolor})
    hn_visualizer.save(gviz, file_path)


def __dotted_attribute_selection(log: Union[EventLog, pd.DataFrame], attributes):
    """
    Default attribute selection for the dotted chart
    """
    if type(log) not in [pd.DataFrame, EventLog, EventStream]: raise Exception("the method can be applied only to a traditional event log!")

    if check_is_pandas_dataframe(log):
        check_pandas_dataframe_columns(log)

    if attributes is None:
        from pm4py.util import xes_constants
        from pm4py.objects.log.util import sorting
        from pm4py.objects.conversion.log import converter
        log = converter.apply(log, variant=converter.Variants.TO_EVENT_LOG)
        log = sorting.sort_timestamp(log, xes_constants.DEFAULT_TIMESTAMP_KEY)
        for index, trace in enumerate(log):
            trace.attributes["@@index"] = index
        attributes = ["time:timestamp", "case:@@index", "concept:name"]
    return log, attributes


@deprecation.deprecated("2.3.0", "3.0.0", details="the dotted chart visualization will be removed in a future release.")
def view_dotted_chart(log: Union[EventLog, pd.DataFrame], format: str = "png", attributes=None, bgcolor: str = "white"):
    """
    Displays the dotted chart

    The dotted chart is a classic visualization of the events inside an event log across different dimensions. Each event of the event log is corresponding to a point. The dimensions are projected on a graph having:
    - X axis: the values of the first dimension are represented there.
    - Y-axis: the values of the second dimension are represented there.
    - Color: the values of the third dimension are represented as different colors for the points of the dotted chart.

    The values can be either string, numeric or date values, and are managed accordingly by the dotted chart.
    The dotted chart can be built on different attributes. A convenient choice for the dotted chart is to visualize the distribution of cases and events over the time, with the following choices:
    - X-axis: the timestamp of the event.
    - Y-axis: the index of the case inside the event log.
    - Color: the activity of the event.

    The aforementioned choice permits to identify visually patterns such as:
    - Batches.
    - Variations in the case arrival rate.
    - Variations in the case finishing rate.

    :param log: Event log
    :param format: Image format
    :param attributes: Attributes that should be used to construct the dotted chart. If None, the default dotted chart will be shown: x-axis: time y-axis: cases (in order of occurrence in the event log) color: activity. For custom attributes, use a list of attributes of the form [x-axis attribute, y-axis attribute, color attribute], e.g., ["concept:name", "org:resource", "concept:name"])

    .. code-block:: python3

        import pm4py

        pm4py.view_dotted_chart(dataframe, format='svg')
        pm4py.view_dotted_chart(dataframe, attributes=['time:timestamp', 'concept:name', 'org:resource'])
    """
    if type(log) not in [pd.DataFrame, EventLog, EventStream]: raise Exception("the method can be applied only to a traditional event log!")

    if check_is_pandas_dataframe(log):
        check_pandas_dataframe_columns(log)

    log, attributes = __dotted_attribute_selection(log, attributes)
    from pm4py.visualization.dotted_chart import visualizer as dotted_chart_visualizer
    gviz = dotted_chart_visualizer.apply(log, attributes, parameters={"format": format, "bgcolor": bgcolor})
    dotted_chart_visualizer.view(gviz)


@deprecation.deprecated("2.3.0", "3.0.0", details="the dotted chart visualization will be removed in a future release.")
def save_vis_dotted_chart(log: Union[EventLog, pd.DataFrame], file_path: str, attributes=None, bgcolor: str = "white"):
    """
    Saves the visualization of the dotted chart

    The dotted chart is a classic visualization of the events inside an event log across different dimensions. Each event of the event log is corresponding to a point. The dimensions are projected on a graph having:
    - X axis: the values of the first dimension are represented there.
    - Y-axis: the values of the second dimension are represented there.
    - Color: the values of the third dimension are represented as different colors for the points of the dotted chart.

    The values can be either string, numeric or date values, and are managed accordingly by the dotted chart.
    The dotted chart can be built on different attributes. A convenient choice for the dotted chart is to visualize the distribution of cases and events over the time, with the following choices:
    - X-axis: the timestamp of the event.
    - Y-axis: the index of the case inside the event log.
    - Color: the activity of the event.

    The aforementioned choice permits to identify visually patterns such as:
    - Batches.
    - Variations in the case arrival rate.
    - Variations in the case finishing rate.

    :param log: Event log
    :param file_path: Destination path
    :param attributes: Attributes that should be used to construct the dotted chart (for example, ["concept:name", "org:resource"])

    .. code-block:: python3

        import pm4py

        pm4py.save_vis_dotted_chart(dataframe, 'dotted.png', attributes=['time:timestamp', 'concept:name', 'org:resource'])
    """
    file_path = str(file_path)
    if type(log) not in [pd.DataFrame, EventLog, EventStream]: raise Exception("the method can be applied only to a traditional event log!")

    if check_is_pandas_dataframe(log):
        check_pandas_dataframe_columns(log)

    format = os.path.splitext(file_path)[1][1:]
    log, attributes = __dotted_attribute_selection(log, attributes)
    from pm4py.visualization.dotted_chart import visualizer as dotted_chart_visualizer
    gviz = dotted_chart_visualizer.apply(log, attributes, parameters={"format": format, "bgcolor": bgcolor})
    dotted_chart_visualizer.save(gviz, file_path)


def view_sna(sna_metric: SNA):
    """
    Represents a SNA metric (.html)

    :param sna_metric: Values of the metric

    .. code-block:: python3

        import pm4py

        metric = pm4py.discover_subcontracting_network(dataframe, resource_key='org:resource', timestamp_key='time:timestamp', case_id_key='case:concept:name')
        pm4py.view_sna(metric)
    """
    from pm4py.visualization.sna import visualizer as sna_visualizer
    gviz = sna_visualizer.apply(sna_metric, variant=sna_visualizer.Variants.PYVIS)
    sna_visualizer.view(gviz)


def save_vis_sna(sna_metric: SNA, file_path: str):
    """
    Saves the visualization of a SNA metric in a .html file

    :param sna_metric: Values of the metric
    :param file_path: Destination path

    .. code-block:: python3

        import pm4py

        metric = pm4py.discover_subcontracting_network(dataframe, resource_key='org:resource', timestamp_key='time:timestamp', case_id_key='case:concept:name')
        pm4py.save_vis_sna(metric, 'sna.png')
    """
    file_path = str(file_path)
    from pm4py.visualization.sna import visualizer as sna_visualizer
    gviz = sna_visualizer.apply(sna_metric, variant=sna_visualizer.Variants.PYVIS)
    sna_visualizer.save(gviz, file_path)


def view_case_duration_graph(log: Union[EventLog, pd.DataFrame], format: str = "png", activity_key="concept:name", timestamp_key="time:timestamp", case_id_key="case:concept:name"):
    """
    Visualizes the case duration graph

    :param log: Log object
    :param format: Format of the visualization (png, svg, ...)
    :param activity_key: attribute to be used as activity
    :param case_id_key: attribute to be used as case identifier
    :param timestamp_key: attribute to be used as timestamp

    .. code-block:: python3

        import pm4py

        pm4py.view_case_duration_graph(dataframe, format='svg', activity_key='concept:name', case_id_key='case:concept:name', timestamp_key='time:timestamp')
    """
    if type(log) not in [pd.DataFrame, EventLog, EventStream]: raise Exception("the method can be applied only to a traditional event log!")

    if check_is_pandas_dataframe(log):
        check_pandas_dataframe_columns(log, activity_key=activity_key, case_id_key=case_id_key, timestamp_key=timestamp_key)
        from pm4py.statistics.traces.generic.pandas import case_statistics
        graph = case_statistics.get_kde_caseduration(log, parameters=get_properties(log, activity_key=activity_key, case_id_key=case_id_key, timestamp_key=timestamp_key))
    else:
        from pm4py.statistics.traces.generic.log import case_statistics
        graph = case_statistics.get_kde_caseduration(log, parameters=get_properties(log, activity_key=activity_key, case_id_key=case_id_key, timestamp_key=timestamp_key))
    from pm4py.visualization.graphs import visualizer as graphs_visualizer
    graph_vis = graphs_visualizer.apply(graph[0], graph[1], variant=graphs_visualizer.Variants.CASES,
                                        parameters={"format": format})
    graphs_visualizer.view(graph_vis)


def save_vis_case_duration_graph(log: Union[EventLog, pd.DataFrame], file_path: str, activity_key="concept:name", timestamp_key="time:timestamp", case_id_key="case:concept:name"):
    """
    Saves the case duration graph in the specified path

    :param log: Log object
    :param file_path: Destination path
    :param activity_key: attribute to be used as activity
    :param case_id_key: attribute to be used as case identifier
    :param timestamp_key: attribute to be used as timestamp

    .. code-block:: python3

        import pm4py

        pm4py.save_vis_case_duration_graph(dataframe, 'duration.png', activity_key='concept:name', case_id_key='case:concept:name', timestamp_key='time:timestamp')
    """
    file_path = str(file_path)
    if type(log) not in [pd.DataFrame, EventLog, EventStream]: raise Exception("the method can be applied only to a traditional event log!")

    if check_is_pandas_dataframe(log):
        check_pandas_dataframe_columns(log, activity_key=activity_key, case_id_key=case_id_key, timestamp_key=timestamp_key)
        from pm4py.statistics.traces.generic.pandas import case_statistics
        graph = case_statistics.get_kde_caseduration(log, parameters=get_properties(log, activity_key=activity_key, case_id_key=case_id_key, timestamp_key=timestamp_key))
    else:
        from pm4py.statistics.traces.generic.log import case_statistics
        graph = case_statistics.get_kde_caseduration(log, parameters=get_properties(log, activity_key=activity_key, case_id_key=case_id_key, timestamp_key=timestamp_key))
    format = os.path.splitext(file_path)[1][1:]
    from pm4py.visualization.graphs import visualizer as graphs_visualizer
    graph_vis = graphs_visualizer.apply(graph[0], graph[1], variant=graphs_visualizer.Variants.CASES,
                                        parameters={"format": format})
    graphs_visualizer.save(graph_vis, file_path)


def view_events_per_time_graph(log: Union[EventLog, pd.DataFrame], format: str = "png", activity_key="concept:name", timestamp_key="time:timestamp", case_id_key="case:concept:name"):
    """
    Visualizes the events per time graph

    :param log: Log object
    :param format: Format of the visualization (png, svg, ...)
    :param activity_key: attribute to be used as activity
    :param case_id_key: attribute to be used as case identifier
    :param timestamp_key: attribute to be used as timestamp

    .. code-block:: python3

        import pm4py

        pm4py.view_events_per_time_graph(dataframe, format='svg', activity_key='concept:name', case_id_key='case:concept:name', timestamp_key='time:timestamp')
    """
    if type(log) not in [pd.DataFrame, EventLog, EventStream]: raise Exception("the method can be applied only to a traditional event log!")

    if check_is_pandas_dataframe(log):
        check_pandas_dataframe_columns(log, activity_key=activity_key, case_id_key=case_id_key, timestamp_key=timestamp_key)
        from pm4py.statistics.attributes.pandas import get as attributes_get
        graph = attributes_get.get_kde_date_attribute(log, parameters=get_properties(log, activity_key=activity_key, case_id_key=case_id_key, timestamp_key=timestamp_key))
    else:
        from pm4py.statistics.attributes.log import get as attributes_get
        graph = attributes_get.get_kde_date_attribute(log, parameters=get_properties(log, activity_key=activity_key, case_id_key=case_id_key, timestamp_key=timestamp_key))
    from pm4py.visualization.graphs import visualizer as graphs_visualizer
    graph_vis = graphs_visualizer.apply(graph[0], graph[1], variant=graphs_visualizer.Variants.DATES,
                                        parameters={"format": format})
    graphs_visualizer.view(graph_vis)


def save_vis_events_per_time_graph(log: Union[EventLog, pd.DataFrame], file_path: str, activity_key="concept:name", timestamp_key="time:timestamp", case_id_key="case:concept:name"):
    """
    Saves the events per time graph in the specified path

    :param log: Log object
    :param file_path: Destination path
    :param activity_key: attribute to be used as activity
    :param case_id_key: attribute to be used as case identifier
    :param timestamp_key: attribute to be used as timestamp

    .. code-block:: python3

        import pm4py

        pm4py.save_vis_events_per_time_graph(dataframe, 'ev_time.png', activity_key='concept:name', case_id_key='case:concept:name', timestamp_key='time:timestamp')
    """
    file_path = str(file_path)
    if type(log) not in [pd.DataFrame, EventLog, EventStream]: raise Exception("the method can be applied only to a traditional event log!")

    if check_is_pandas_dataframe(log):
        check_pandas_dataframe_columns(log, activity_key=activity_key, case_id_key=case_id_key, timestamp_key=timestamp_key)
        from pm4py.statistics.attributes.pandas import get as attributes_get
        graph = attributes_get.get_kde_date_attribute(log, attribute=timestamp_key, parameters=get_properties(log, activity_key=activity_key, case_id_key=case_id_key, timestamp_key=timestamp_key))
    else:
        from pm4py.statistics.attributes.log import get as attributes_get
        graph = attributes_get.get_kde_date_attribute(log, attribute=timestamp_key, parameters=get_properties(log, activity_key=activity_key, case_id_key=case_id_key, timestamp_key=timestamp_key))
    format = os.path.splitext(file_path)[1][1:]
    from pm4py.visualization.graphs import visualizer as graphs_visualizer
    graph_vis = graphs_visualizer.apply(graph[0], graph[1], variant=graphs_visualizer.Variants.DATES,
                                        parameters={"format": format})
    graphs_visualizer.save(graph_vis, file_path)


@deprecation.deprecated("2.3.0", "3.0.0", details="the performance spectrum visualization will be removed in a future release.")
def view_performance_spectrum(log: Union[EventLog, pd.DataFrame], activities: List[str], format: str = "png", activity_key: str = "concept:name", timestamp_key: str = "time:timestamp", case_id_key: str = "case:concept:name", bgcolor: str = "white"):
    """
    Displays the performance spectrum

    The performance spectrum is a novel visualization of the performance of the process of the time elapsed between different activities in the process executions. The performance spectrum has initially been described in:

    Denisov, Vadim, et al. "The Performance Spectrum Miner: Visual Analytics for Fine-Grained Performance Analysis of Processes." BPM (Dissertation/Demos/Industry). 2018.

    :param perf_spectrum: Performance spectrum
    :param format: Format of the visualization (png, svg ...)
    :param activity_key: attribute to be used for the activity
    :param timestamp_key: attribute to be used for the timestamp
    :param case_id_key: attribute to be used as case identifier
    :param activity_key: attribute to be used as activity
    :param case_id_key: attribute to be used as case identifier
    :param timestamp_key: attribute to be used as timestamp
    :param bgcolor: Background color of the visualization (default: white)

    .. code-block:: python3

        import pm4py

        pm4py.view_performance_spectrum(dataframe, ['Act. A', 'Act. C', 'Act. D'], format='svg', activity_key='concept:name', case_id_key='case:concept:name', timestamp_key='time:timestamp')
    """
    if type(log) not in [pd.DataFrame, EventLog, EventStream]: raise Exception("the method can be applied only to a traditional event log!")

    if check_is_pandas_dataframe(log):
        check_pandas_dataframe_columns(log, activity_key=activity_key, case_id_key=case_id_key, timestamp_key=timestamp_key)

    properties = get_properties(log, activity_key=activity_key, case_id_key=case_id_key, timestamp_key=timestamp_key)

    from pm4py.algo.discovery.performance_spectrum import algorithm as performance_spectrum
    perf_spectrum = performance_spectrum.apply(log, activities, parameters=properties)
    from pm4py.visualization.performance_spectrum import visualizer as perf_spectrum_visualizer
    from pm4py.visualization.performance_spectrum.variants import neato
    gviz = perf_spectrum_visualizer.apply(perf_spectrum, parameters={neato.Parameters.FORMAT.value: format, "bgcolor": bgcolor})
    perf_spectrum_visualizer.view(gviz)


@deprecation.deprecated("2.3.0", "3.0.0", details="the performance spectrum visualization will be removed in a future release.")
def save_vis_performance_spectrum(log: Union[EventLog, pd.DataFrame], activities: List[str], file_path: str, activity_key: str = "concept:name", timestamp_key: str = "time:timestamp", case_id_key: str = "case:concept:name", bgcolor: str = "white"):
    """
    Saves the visualization of the performance spectrum to a file

    The performance spectrum is a novel visualization of the performance of the process of the time elapsed between different activities in the process executions. The performance spectrum has initially been described in:

    Denisov, Vadim, et al. "The Performance Spectrum Miner: Visual Analytics for Fine-Grained Performance Analysis of Processes." BPM (Dissertation/Demos/Industry). 2018.

    :param log: Event log
    :param activities: List of activities (in order) that is used to build the performance spectrum
    :param file_path: Destination path (including the extension)
    :param activity_key: attribute to be used for the activity
    :param timestamp_key: attribute to be used for the timestamp
    :param case_id_key: attribute to be used as case identifier
    :param bgcolor: Background color of the visualization (default: white)

    .. code-block:: python3

        import pm4py

        pm4py.save_vis_performance_spectrum(dataframe, ['Act. A', 'Act. C', 'Act. D'], 'perf_spec.png', activity_key='concept:name', case_id_key='case:concept:name', timestamp_key='time:timestamp')
    """
    file_path = str(file_path)
    if type(log) not in [pd.DataFrame, EventLog, EventStream]: raise Exception("the method can be applied only to a traditional event log!")

    if check_is_pandas_dataframe(log):
        check_pandas_dataframe_columns(log, activity_key=activity_key, case_id_key=case_id_key, timestamp_key=timestamp_key)

    properties = get_properties(log, activity_key=activity_key, case_id_key=case_id_key, timestamp_key=timestamp_key)

    from pm4py.algo.discovery.performance_spectrum import algorithm as performance_spectrum
    perf_spectrum = performance_spectrum.apply(log, activities, parameters=properties)
    from pm4py.visualization.performance_spectrum import visualizer as perf_spectrum_visualizer
    from pm4py.visualization.performance_spectrum.variants import neato
    format = os.path.splitext(file_path)[1][1:]
    gviz = perf_spectrum_visualizer.apply(perf_spectrum, parameters={neato.Parameters.FORMAT.value: format, "bgcolor": bgcolor})
    perf_spectrum_visualizer.save(gviz, file_path)


def __builds_events_distribution_graph(log: Union[EventLog, pd.DataFrame], parameters, distr_type: str = "days_week"):
    """
    Internal method to build the events distribution graph
    """
    if type(log) not in [pd.DataFrame, EventLog, EventStream]: raise Exception("the method can be applied only to a traditional event log!")

    if distr_type == "days_month":
        title = "Distribution of the Events over the Days of a Month";
        x_axis = "Day of month";
        y_axis = "Number of Events"
    elif distr_type == "months":
        title = "Distribution of the Events over the Months";
        x_axis = "Month";
        y_axis = "Number of Events"
    elif distr_type == "years":
        title = "Distribution of the Events over the Years";
        x_axis = "Year";
        y_axis = "Number of Events"
    elif distr_type == "hours":
        title = "Distribution of the Events over the Hours";
        x_axis = "Hour (of day)";
        y_axis = "Number of Events"
    elif distr_type == "days_week":
        title = "Distribution of the Events over the Days of a Week";
        x_axis = "Day of the Week";
        y_axis = "Number of Events"
    elif distr_type == "weeks":
        title = "Distribution of the Events over the Weeks of a Year";
        x_axis = "Week of the Year";
        y_axis = "Number of Events"
    else:
        raise Exception("unsupported distribution specified.")

    if check_is_pandas_dataframe(log):
        check_pandas_dataframe_columns(log)
        from pm4py.statistics.attributes.pandas import get as attributes_get
        x, y = attributes_get.get_events_distribution(log, distr_type=distr_type, parameters=parameters)
    else:
        from pm4py.statistics.attributes.log import get as attributes_get
        x, y = attributes_get.get_events_distribution(log, distr_type=distr_type, parameters=parameters)

    return title, x_axis, y_axis, x, y


def view_events_distribution_graph(log: Union[EventLog, pd.DataFrame], distr_type: str = "days_week", format="png", activity_key="concept:name", timestamp_key="time:timestamp", case_id_key="case:concept:name"):
    """
    Shows the distribution of the events in the specified dimension

    Observing the distribution of events over time permits to infer useful information about the work shifts, the working days, and the period of the year that are more or less busy.

    :param log: Event log
    :param distr_type: Type of distribution (default: days_week): - days_month => Gets the distribution of the events among the days of a month (from 1 to 31) - months => Gets the distribution of the events among the months (from 1 to 12) - years => Gets the distribution of the events among the years of the event log - hours => Gets the distribution of the events among the hours of a day (from 0 to 23) - days_week => Gets the distribution of the events among the days of a week (from Monday to Sunday) - weeks => Gets the distribution of the events among the weeks of a year (from 0 to 52)
    :param format: Format of the visualization (default: png)
    :param activity_key: attribute to be used as activity
    :param case_id_key: attribute to be used as case identifier
    :param timestamp_key: attribute to be used as timestamp

    .. code-block:: python3

        import pm4py

        pm4py.view_events_distribution_graph(dataframe, format='svg', distr_type='days_week', activity_key='concept:name', case_id_key='case:concept:name', timestamp_key='time:timestamp')
    """
    if type(log) not in [pd.DataFrame, EventLog, EventStream]: raise Exception("the method can be applied only to a traditional event log!")

    if check_is_pandas_dataframe(log):
        check_pandas_dataframe_columns(log, activity_key=activity_key, case_id_key=case_id_key, timestamp_key=timestamp_key)

    parameters = get_properties(log, activity_key=activity_key, case_id_key=case_id_key, timestamp_key=timestamp_key)
    title, x_axis, y_axis, x, y = __builds_events_distribution_graph(log, parameters, distr_type)
    parameters["title"] = title;
    parameters["x_axis"] = x_axis;
    parameters["y_axis"] = y_axis;
    parameters["format"] = format
    from pm4py.visualization.graphs import visualizer as graphs_visualizer
    gviz = graphs_visualizer.apply(x, y, variant=graphs_visualizer.Variants.BARPLOT, parameters=parameters)
    graphs_visualizer.view(gviz)


def save_vis_events_distribution_graph(log: Union[EventLog, pd.DataFrame], file_path: str,
                                       distr_type: str = "days_week", activity_key="concept:name", timestamp_key="time:timestamp", case_id_key="case:concept:name"):
    """
    Saves the distribution of the events in a picture file

    Observing the distribution of events over time permits to infer useful information about the work shifts, the working days, and the period of the year that are more or less busy.

    :param log: Event log
    :param file_path: Destination path (including the extension)
    :param distr_type: Type of distribution (default: days_week): - days_month => Gets the distribution of the events among the days of a month (from 1 to 31) - months => Gets the distribution of the events among the months (from 1 to 12) - years => Gets the distribution of the events among the years of the event log - hours => Gets the distribution of the events among the hours of a day (from 0 to 23) - days_week => Gets the distribution of the events among the days of a week (from Monday to Sunday)
    :param activity_key: attribute to be used as activity
    :param case_id_key: attribute to be used as case identifier
    :param timestamp_key: attribute to be used as timestamp

    .. code-block:: python3

        import pm4py

        pm4py.save_vis_events_distribution_graph(dataframe, 'ev_distr_graph.png', distr_type='days_week', activity_key='concept:name', case_id_key='case:concept:name', timestamp_key='time:timestamp')
    """
    file_path = str(file_path)
    if type(log) not in [pd.DataFrame, EventLog, EventStream]: raise Exception("the method can be applied only to a traditional event log!")

    if check_is_pandas_dataframe(log):
        check_pandas_dataframe_columns(log, activity_key=activity_key, case_id_key=case_id_key, timestamp_key=timestamp_key)

    format = os.path.splitext(file_path)[1][1:]
    parameters = get_properties(log, activity_key=activity_key, case_id_key=case_id_key, timestamp_key=timestamp_key)
    title, x_axis, y_axis, x, y = __builds_events_distribution_graph(log, parameters, distr_type)
    parameters["title"] = title;
    parameters["x_axis"] = x_axis;
    parameters["y_axis"] = y_axis;
    parameters["format"] = format
    from pm4py.visualization.graphs import visualizer as graphs_visualizer
    gviz = graphs_visualizer.apply(x, y, variant=graphs_visualizer.Variants.BARPLOT, parameters=parameters)
    graphs_visualizer.save(gviz, file_path)


def view_ocdfg(ocdfg: Dict[str, Any], annotation: str = "frequency", act_metric: str = "events", edge_metric="event_couples", act_threshold: int = 0, edge_threshold: int = 0, performance_aggregation: str = "mean", format: str = "png", bgcolor: str = "white"):
    """
    Views an OC-DFG (object-centric directly-follows graph) with the provided configuration.

    Object-centric directly-follows multigraphs are a composition of directly-follows graphs for the single object type, which can be annotated with different metrics considering the entities of an object-centric event log (i.e., events, unique objects, total objects).

    :param ocdfg: Object-centric directly-follows graph
    :param annotation: The annotation to use for the visualization. Values: - "frequency": frequency annotation - "performance": performance annotation
    :param act_metric: The metric to use for the activities. Available values: - "events" => number of events (default) - "unique_objects" => number of unique objects - "total_objects" => number of total objects
    :param edge_metric: The metric to use for the edges. Available values: - "event_couples" => number of event couples (default) - "unique_objects" => number of unique objects - "total_objects" => number of total objects
    :param act_threshold: The threshold to apply on the activities frequency (default: 0). Only activities having a frequency >= than this are kept in the graph.
    :param edge_threshold: The threshold to apply on the edges frequency (default 0). Only edges having a frequency >= than this are kept in the graph.
    :param performance_aggregation: The aggregation measure to use for the performance: mean, median, min, max, sum
    :param format: The format of the output visualization (default: "png")
    :param bgcolor: Background color of the visualization (default: white)

    .. code-block:: python3

        import pm4py

        ocdfg = pm4py.discover_ocdfg(ocel)
        pm4py.view_ocdfg(ocdfg, annotation='frequency', format='svg')
    """
    from pm4py.visualization.ocel.ocdfg import visualizer
    from pm4py.visualization.ocel.ocdfg.variants import classic
    parameters = {}
    parameters[classic.Parameters.FORMAT] = format
    parameters[classic.Parameters.ANNOTATION] = annotation
    parameters[classic.Parameters.ACT_METRIC] = act_metric
    parameters[classic.Parameters.EDGE_METRIC] = edge_metric
    parameters[classic.Parameters.ACT_THRESHOLD] = act_threshold
    parameters[classic.Parameters.EDGE_THRESHOLD] = edge_threshold
    parameters[classic.Parameters.PERFORMANCE_AGGREGATION_MEASURE] = performance_aggregation
    parameters["bgcolor"] = bgcolor
    gviz = classic.apply(ocdfg, parameters=parameters)
    visualizer.view(gviz)


def save_vis_ocdfg(ocdfg: Dict[str, Any], file_path: str, annotation: str = "frequency", act_metric: str = "events", edge_metric="event_couples", act_threshold: int = 0, edge_threshold: int = 0, performance_aggregation: str = "mean", bgcolor: str = "white"):
    """
    Saves the visualization of an OC-DFG (object-centric directly-follows graph) with the provided configuration.

    Object-centric directly-follows multigraphs are a composition of directly-follows graphs for the single object type, which can be annotated with different metrics considering the entities of an object-centric event log (i.e., events, unique objects, total objects).

    :param ocdfg: Object-centric directly-follows graph
    :param file_path: Destination path (including the extension)
    :param annotation: The annotation to use for the visualization. Values: - "frequency": frequency annotation - "performance": performance annotation
    :param act_metric: The metric to use for the activities. Available values: - "events" => number of events (default) - "unique_objects" => number of unique objects - "total_objects" => number of total objects
    :param edge_metric: The metric to use for the edges. Available values: - "event_couples" => number of event couples (default) - "unique_objects" => number of unique objects - "total_objects" => number of total objects
    :param act_threshold: The threshold to apply on the activities frequency (default: 0). Only activities having a frequency >= than this are kept in the graph.
    :param edge_threshold: The threshold to apply on the edges frequency (default 0). Only edges having a frequency >= than this are kept in the graph.
    :param performance_aggregation: The aggregation measure to use for the performance: mean, median, min, max, sum
    :param bgcolor: Background color of the visualization (default: white)

    .. code-block:: python3

        import pm4py

        ocdfg = pm4py.discover_ocdfg(ocel)
        pm4py.save_vis_ocdfg(ocdfg, 'ocdfg.png', annotation='frequency')
    """
    file_path = str(file_path)
    format = os.path.splitext(file_path)[1][1:]
    from pm4py.visualization.ocel.ocdfg import visualizer
    from pm4py.visualization.ocel.ocdfg.variants import classic
    parameters = {}
    parameters[classic.Parameters.FORMAT] = format
    parameters[classic.Parameters.ANNOTATION] = annotation
    parameters[classic.Parameters.ACT_METRIC] = act_metric
    parameters[classic.Parameters.EDGE_METRIC] = edge_metric
    parameters[classic.Parameters.ACT_THRESHOLD] = act_threshold
    parameters[classic.Parameters.EDGE_THRESHOLD] = edge_threshold
    parameters[classic.Parameters.PERFORMANCE_AGGREGATION_MEASURE] = performance_aggregation
    parameters["bgcolor"] = bgcolor
    gviz = classic.apply(ocdfg, parameters=parameters)
    visualizer.save(gviz, file_path)


def view_ocpn(ocpn: Dict[str, Any], format: str = "png", bgcolor: str = "white"):
    """
    Visualizes on the screen the object-centric Petri net

    :param ocpn: Object-centric Petri net
    :param format: Format of the visualization (default: png)
    :param bgcolor: Background color of the visualization (default: white)

    .. code-block:: python3

        import pm4py

        ocpn = pm4py.discover_oc_petri_net(ocel)
        pm4py.view_ocpn(ocpn, format='svg')
    """
    from pm4py.visualization.ocel.ocpn import visualizer as ocpn_visualizer
    gviz = ocpn_visualizer.apply(ocpn, parameters={"format": format, "bgcolor": bgcolor})
    ocpn_visualizer.view(gviz)


def save_vis_ocpn(ocpn: Dict[str, Any], file_path: str, bgcolor: str = "white"):
    """
    Saves the visualization of the object-centric Petri net into a file

    :param ocpn: Object-centric Petri net
    :param file_path: Target path of the visualization
    :param bgcolor: Background color of the visualization (default: white)

    .. code-block:: python3

        import pm4py

        ocpn = pm4py.discover_oc_petri_net(ocel)
        pm4py.save_vis_ocpn(ocpn, 'ocpn.png')
    """
    file_path = str(file_path)
    format = os.path.splitext(file_path)[1][1:]
    from pm4py.visualization.ocel.ocpn import visualizer as ocpn_visualizer
    gviz = ocpn_visualizer.apply(ocpn, parameters={"format": format, "bgcolor": bgcolor})
    ocpn_visualizer.save(gviz, file_path)


def view_network_analysis(network_analysis: Dict[Tuple[str, str], Dict[str, Any]], variant: str = "frequency", format: str = "png", activity_threshold: int = 1, edge_threshold: int = 1, bgcolor: str = "white"):
    """
    Visualizes the network analysis

    :param network_analysis: Network analysis
    :param variant: Variant of the visualization: - frequency (if the discovered network analysis contains the frequency of the interactions) - performance (if the discovered network analysis contains the performance of the interactions)
    :param format: Format of the visualization (default: png)
    :param activity_threshold: The minimum number of occurrences for an activity to be included (default: 1)
    :param edge_threshold: The minimum number of occurrences for an edge to be included (default: 1)
    :param bgcolor: Background color of the visualization (default: white)

    .. code-block:: python3

        import pm4py

        net_ana = pm4py.discover_network_analysis(dataframe, out_column='case:concept:name', in_column='case:concept:name', node_column_source='org:resource', node_column_target='org:resource', edge_column='concept:name')
        pm4py.view_network_analysis(net_ana, format='svg')
    """
    from pm4py.visualization.network_analysis import visualizer as network_analysis_visualizer
    variant = network_analysis_visualizer.Variants.PERFORMANCE if variant == "performance" else network_analysis_visualizer.Variants.FREQUENCY
    gviz = network_analysis_visualizer.apply(network_analysis, variant=variant, parameters={"format": format, "activity_threshold": activity_threshold, "edge_threshold": edge_threshold, "bgcolor": bgcolor})
    network_analysis_visualizer.view(gviz)


def save_vis_network_analysis(network_analysis: Dict[Tuple[str, str], Dict[str, Any]], file_path: str, variant: str = "frequency", activity_threshold: int = 1, edge_threshold: int = 1, bgcolor: str = "white"):
    """
    Saves the visualization of the network analysis

    :param network_analysis: Network analysis
    :param file_path: Target path of the visualization
    :param variant: Variant of the visualization: - frequency (if the discovered network analysis contains the frequency of the interactions) - performance (if the discovered network analysis contains the performance of the interactions)
    :param activity_threshold: The minimum number of occurrences for an activity to be included (default: 1)
    :param edge_threshold: The minimum number of occurrences for an edge to be included (default: 1)
    :param bgcolor: Background color of the visualization (default: white)

    .. code-block:: python3

        import pm4py

        net_ana = pm4py.discover_network_analysis(dataframe, out_column='case:concept:name', in_column='case:concept:name', node_column_source='org:resource', node_column_target='org:resource', edge_column='concept:name')
        pm4py.save_vis_network_analysis(net_ana, 'net_ana.png')
    """
    file_path = str(file_path)
    format = os.path.splitext(file_path)[1][1:]
    from pm4py.visualization.network_analysis import visualizer as network_analysis_visualizer
    variant = network_analysis_visualizer.Variants.PERFORMANCE if variant == "performance" else network_analysis_visualizer.Variants.FREQUENCY
    gviz = network_analysis_visualizer.apply(network_analysis, variant=variant, parameters={"format": format, "activity_threshold": activity_threshold, "edge_threshold": edge_threshold, "bgcolor": bgcolor})
    network_analysis_visualizer.save(gviz, file_path)


def view_transition_system(transition_system: TransitionSystem, format: str = "png", bgcolor: str = "white"):
    """
    Views a transition system

    :param transition_system: Transition system
    :param format: Format of the visualization (png, svg, ...)
    :param bgcolor: Background color of the visualization (default: white)

    .. code-block:: python3

        import pm4py

        transition_system = pm4py.discover_transition_system(dataframe, activity_key='concept:name', case_id_key='case:concept:name', timestamp_key='time:timestamp')
        pm4py.view_transition_system(transition_system, format='svg')
    """
    from pm4py.visualization.transition_system import visualizer as ts_visualizer
    gviz = ts_visualizer.apply(transition_system, parameters={"format": format, "bgcolor": bgcolor})
    ts_visualizer.view(gviz)


def save_vis_transition_system(transition_system: TransitionSystem, file_path: str, bgcolor: str = "white"):
    """
    Persists the visualization of a transition system

    :param transition_system: Transition system
    :param file_path: Destination path
    :param bgcolor: Background color of the visualization (default: white)

    .. code-block:: python3

        import pm4py

        transition_system = pm4py.discover_transition_system(dataframe, activity_key='concept:name', case_id_key='case:concept:name', timestamp_key='time:timestamp')
        pm4py.save_vis_transition_system(transition_system, 'trans_system.png')
    """
    file_path = str(file_path)
    format = os.path.splitext(file_path)[1][1:]
    from pm4py.visualization.transition_system import visualizer as ts_visualizer
    gviz = ts_visualizer.apply(transition_system, parameters={"format": format, "bgcolor": bgcolor})
    ts_visualizer.save(gviz, file_path)


def view_prefix_tree(trie: Trie, format: str = "png", bgcolor: str = "white"):
    """
    Views a prefix tree

    :param prefix_tree: Prefix tree
    :param format: Format of the visualization (png, svg, ...)
    :param bgcolor: Background color of the visualization (default: white)

    .. code-block:: python3

        import pm4py

        prefix_tree = pm4py.discover_prefix_tree(dataframe, activity_key='concept:name', case_id_key='case:concept:name', timestamp_key='time:timestamp')
        pm4py.view_prefix_tree(prefix_tree, format='svg')
    """
    from pm4py.visualization.trie import visualizer as trie_visualizer
    gviz = trie_visualizer.apply(trie, parameters={"format": format, "bgcolor": bgcolor})
    trie_visualizer.view(gviz)


def save_vis_prefix_tree(trie: Trie, file_path: str, bgcolor: str = "white"):
    """
    Persists the visualization of a prefix tree

    :param prefix_tree: Prefix tree
    :param file_path: Destination path
    :param bgcolor: Background color of the visualization (default: white)

    .. code-block:: python3

        import pm4py

        prefix_tree = pm4py.discover_prefix_tree(dataframe, activity_key='concept:name', case_id_key='case:concept:name', timestamp_key='time:timestamp')
        pm4py.save_vis_prefix_tree(prefix_tree, 'trie.png')
    """
    file_path = str(file_path)
    format = os.path.splitext(file_path)[1][1:]
    from pm4py.visualization.trie import visualizer as trie_visualizer
    gviz = trie_visualizer.apply(trie, parameters={"format": format, "bgcolor": bgcolor})
    trie_visualizer.save(gviz, file_path)


def view_object_graph(ocel: OCEL, graph: Set[Tuple[str, str]], format: str = "png", bgcolor: str = "white"):
    """
    Visualizes an object graph on the screen

    :param ocel: object-centric event log
    :param graph: object graph
    :param format: format of the visualization (png, svg, ...)
    :param bgcolor: Background color of the visualization (default: white)

    .. code-block:: python3

        import pm4py

        ocel = pm4py.read_ocel('trial.ocel')
        obj_graph = pm4py.ocel_discover_objects_graph(ocel, graph_type='object_interaction')
        pm4py.view_object_graph(ocel, obj_graph, format='svg')
    """
    from pm4py.visualization.ocel.object_graph import visualizer as obj_graph_vis
    gviz = obj_graph_vis.apply(ocel, graph, parameters={"format": format, "bgcolor": bgcolor})
    obj_graph_vis.view(gviz)


def save_vis_object_graph(ocel: OCEL, graph: Set[Tuple[str, str]], file_path: str, bgcolor: str = "white"):
    """
    Saves the visualization of an object graph

    :param ocel: object-centric event log
    :param graph: object graph
    :param file_path: Destination path
    :param bgcolor: Background color of the visualization (default: white)

    .. code-block:: python3

        import pm4py

        ocel = pm4py.read_ocel('trial.ocel')
        obj_graph = pm4py.ocel_discover_objects_graph(ocel, graph_type='object_interaction')
        pm4py.save_vis_object_graph(ocel, obj_graph, 'trial.pdf')
    """
    file_path = str(file_path)
    format = os.path.splitext(file_path)[1][1:]
    from pm4py.visualization.ocel.object_graph import visualizer as obj_graph_vis
    gviz = obj_graph_vis.apply(ocel, graph, parameters={"format": format, "bgcolor": bgcolor})
    obj_graph_vis.save(gviz, file_path)<|MERGE_RESOLUTION|>--- conflicted
+++ resolved
@@ -1,4 +1,3 @@
-<<<<<<< HEAD
 '''
     This file is part of PM4Py (More Info: https://pm4py.fit.fraunhofer.de).
 
@@ -15,12 +14,10 @@
     You should have received a copy of the GNU General Public License
     along with PM4Py.  If not, see <https://www.gnu.org/licenses/>.
 '''
-=======
 __doc__ = """
 The ``pm4py.vis`` module contains the visualizations offered in ``pm4py``
 """
 
->>>>>>> 767541b1
 import os
 from typing import Optional
 from typing import Union, List, Dict, Any, Tuple, Set
