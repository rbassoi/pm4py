--- conflicted
+++ resolved
@@ -12,20 +12,9 @@
 | cycler | https://pypi.org/project/cycler | BSD License (BSD) | 0.11.0 |
 | decorator | https://pypi.org/project/decorator | BSD License (new BSD License) | 5.1.1 |
 | deprecation | https://pypi.org/project/deprecation | Apache Software License (Apache 2) | 2.1.0 |
-<<<<<<< HEAD
-| diffprivlib | https://pypi.org/project/diffprivlib | MIT License (MIT) | 0.5.1 |
 | executing | https://pypi.org/project/executing | MIT License (MIT) | 1.0.0 |
 | fonttools | https://pypi.org/project/fonttools | MIT License (MIT) | 4.37.1 |
 | graphviz | https://pypi.org/project/graphviz | MIT License (MIT) | 0.20.1 |
-| diffprivlib | https://pypi.org/project/diffprivlib | MIT License (MIT) | 0.5.1 |
-| executing | https://pypi.org/project/executing | MIT License (MIT) | 0.8.3 |
-| fonttools | https://pypi.org/project/fonttools | MIT License (MIT) | 4.33.3 |
-| graphviz | https://pypi.org/project/graphviz | MIT License (MIT) | 0.20 |
-=======
-| executing | https://pypi.org/project/executing | MIT License (MIT) | 1.0.0 |
-| fonttools | https://pypi.org/project/fonttools | MIT License (MIT) | 4.37.1 |
-| graphviz | https://pypi.org/project/graphviz | MIT License (MIT) | 0.20.1 |
->>>>>>> d0bde85d
 | intervaltree | https://pypi.org/project/intervaltree | Apache Software License (Apache License, Version 2.0) | 3.1.0 |
 | ipython | https://pypi.org/project/ipython | BSD License (BSD) | 8.5.0 |
 | jedi | https://pypi.org/project/jedi | MIT License (MIT) | 0.18.1 |
