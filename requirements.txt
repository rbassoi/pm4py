cvxopt;python_version<'3.13'
deprecation
graphviz
intervaltree
lxml
matplotlib
networkx
numpy
pandas
pydotplus
pytz
scipy
<<<<<<< HEAD
tqdm
=======
stringdist
tqdm
deepdiff
>>>>>>> 0ef5294d
<|MERGE_RESOLUTION|>--- conflicted
+++ resolved
@@ -10,10 +10,5 @@
 pydotplus
 pytz
 scipy
-<<<<<<< HEAD
 tqdm
-=======
-stringdist
-tqdm
-deepdiff
->>>>>>> 0ef5294d
+deepdiff