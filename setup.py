import runpy
from os.path import dirname, join
from pathlib import Path
from setuptools import setup, find_packages


# Import only the metadata of the pm4py to use in the setup. We cannot import it directly because
# then we need to import packages that are about to be installed by the setup itself.
meta_path = Path(__file__).parent.absolute() / "pm4py" / "meta.py"
meta = runpy.run_path(str(meta_path))


def read_file(filename):
    with open(join(dirname(__file__), filename)) as f:
        return f.read()


setup(
    name=meta['__name__'],
    version=meta['__version__'],
    description=meta['__doc__'].strip(),
    long_description=read_file('README.md'),
    author=meta['__author__'],
    author_email=meta['__author_email__'],
    py_modules=['pm4py'],
    include_package_data=True,
    packages=[x for x in find_packages() if x.startswith("pm4py")],
<<<<<<< HEAD
    url='https://pm4py.fit.fraunhofer.de',
    license='Affero GPL 3.0',
    install_requires=read_file("requirements.txt").split("\n"),
=======
    url='https://processintelligence.solutions/',
    license='AGPL 3.0',
    install_requires=read_file("requirements_stable.txt").split("\n"),
>>>>>>> a4ad9b7f
    project_urls={
        'Documentation': 'https://processintelligence.solutions/pm4py/',
        'Source': 'https://github.com/pm4py/pm4py-source',
        'Tracker': 'https://github.com/pm4py/pm4py-source/issues',
    }
)<|MERGE_RESOLUTION|>--- conflicted
+++ resolved
@@ -25,15 +25,9 @@
     py_modules=['pm4py'],
     include_package_data=True,
     packages=[x for x in find_packages() if x.startswith("pm4py")],
-<<<<<<< HEAD
-    url='https://pm4py.fit.fraunhofer.de',
-    license='Affero GPL 3.0',
-    install_requires=read_file("requirements.txt").split("\n"),
-=======
     url='https://processintelligence.solutions/',
     license='AGPL 3.0',
     install_requires=read_file("requirements_stable.txt").split("\n"),
->>>>>>> a4ad9b7f
     project_urls={
         'Documentation': 'https://processintelligence.solutions/pm4py/',
         'Source': 'https://github.com/pm4py/pm4py-source',
